<<<<<<< HEAD
import struct
=======
import asyncio
>>>>>>> 4bde64a5
import time

from typing import Iterable, Iterator, List, Tuple, Union, Optional
from typing import TYPE_CHECKING

<<<<<<< HEAD
from aim.web.api.runs.utils import IndexRange, get_run_props, get_run_params
=======
from aim.web.api.runs.utils import (
    ASYNC_SLEEP_INTERVAL,
    PROGRESS_KEY_SUFFIX,
    IndexRange,
    collect_streamable_data,
    get_run_props,
    get_run_params,
)
>>>>>>> 4bde64a5
from aim.web.configs import AIM_PROGRESS_REPORT_INTERVAL
from aim.sdk.uri_service import URIService, generate_resource_path
from aim.sdk.sequence_collection import SequenceCollection
from aim.sdk.sequence import Sequence

from aim.storage.treeutils import encode_tree
from aim.storage.context import Context

if TYPE_CHECKING:
    from aim.sdk.repo import Repo
    from aim.sdk.run import Run


def get_blobs_batch(uri_batch: List[str], repo: 'Repo') -> Iterator[bytes]:
    uri_service = URIService(repo=repo)
    batch_iterator = uri_service.request_batch(uri_batch=uri_batch)
    for it in batch_iterator:
        yield collect_streamable_data(encode_tree(it))


class CustomObjectApi:
    def __init__(self, seq_type: str, resolve_blobs: bool):
        seq_cls = Sequence.registry.get(seq_type, None)
        if seq_cls is None:
            raise ValueError(f'\'{self.seq_type}\' is not a valid sequence type.')
        self.seq_type = seq_cls.sequence_name()
        self.resolve_blobs = resolve_blobs
        self.use_list = seq_cls.collections_allowed
        self.dump_fn = None

        self.traces: SequenceCollection = None
        self.requested_traces: list = []
        self.run: Run = None
        self.trace_cache: dict = {}

        self.record_range = None
        self.record_density = None
        self.total_record_range = None
        self.index_range = None
        self.index_density = None
        self.index_slice = None
        self.total_index_range = None

        if self.use_list:
            self._value_retriever = self._record_collection_retriever
        else:
            self._value_retriever = self._record_to_encodable

    def set_dump_data_fn(self, dump_fn: callable):
        self.dump_fn = dump_fn

    def set_trace_collection(self, traces: SequenceCollection):
        self.traces = traces

    def set_requested_traces(self, run: 'Run', requested_traces):
        self.run = run
        for requested_trace in requested_traces:
            trace_name = requested_trace.name
            context = Context(requested_trace.context)
            trace = run._get_sequence(self.seq_type, trace_name, context)
            if not trace:
                continue
            self.requested_traces.append(trace)

    def set_ranges(self,
                   record_range: IndexRange,
                   record_density: int,
                   index_range: Optional[IndexRange] = None,
                   index_density: Optional[int] = None,
                   record_step: Optional[int] = None):
        self.record_range = record_range
        self.record_density = record_density

        if self.use_list:
            assert index_range is not None
            assert index_density is not None
            self.index_range = index_range
            self.index_density = index_density
            self.total_record_range, self.total_index_range = self._calculate_ranges()
        else:
            self.total_record_range = self._calculate_ranges()

        if record_step is not None:
            if record_step < 0:
                record_step += self.total_record_range.stop
            assert record_step < self.total_record_range.stop

            self.record_range = IndexRange(record_step, record_step + 1)

        self._adjust_ranges()
        if self.use_list:
            step = (self.index_range.stop - self.index_range.start) // index_density or 1
            self.index_slice = slice(self.index_range.start, self.index_range.stop, step)

    def get_total_record_range(self):
        return self._calculate_ranges()

    async def search_result_streamer(self, skip_system: bool, report_progress: bool):
        def _pack_run_data(run_: 'Run', traces_: list):
            ranges = {
                'record_range_used': self.record_range,
                'record_range_total': self.total_record_range
            }
            if self.use_list:
                ranges['index_range_used'] = self.index_range
                ranges['index_range_total'] = self.total_index_range
            run_dict = {
                run_.hash: {
                    'ranges': ranges,
                    'params': get_run_params(run_, skip_system=skip_system),
                    'traces': traces_,
                    'props': get_run_props(run_)
                }
            }
            return collect_streamable_data(encode_tree(run_dict))
<<<<<<< HEAD

        last_reported_progress_time = time.time()
        run_info = None
        progress_reports_sent = 0
        for run_info in self.trace_cache.values():
            if report_progress and time.time() - last_reported_progress_time > AIM_PROGRESS_REPORT_INTERVAL:
                yield collect_streamable_data(encode_tree({f'progress_{progress_reports_sent}':
                                                           run_info['progress']}))
                progress_reports_sent += 1
                last_reported_progress_time = time.time()
            if run_info.get('traces') and run_info.get('run'):
                traces_list = []
                for trace in run_info['traces']:
                    traces_list.append(self._get_trace_info(trace, True, True))
                yield _pack_run_data(run_info['run'], traces_list)
                if report_progress:
=======
        try:
            last_reported_progress_time = time.time()
            run_info = None
            progress_reports_sent = 0
            for run_info in self.trace_cache.values():
                await asyncio.sleep(ASYNC_SLEEP_INTERVAL)
                if report_progress and time.time() - last_reported_progress_time > AIM_PROGRESS_REPORT_INTERVAL:
                    yield collect_streamable_data(encode_tree(
                        {f'progress_{progress_reports_sent}_{PROGRESS_KEY_SUFFIX}': run_info['progress']}
                    ))
>>>>>>> 4bde64a5
                    yield collect_streamable_data(encode_tree({f'progress_{progress_reports_sent}':
                                                               run_info['progress']}))
                    progress_reports_sent += 1
                    last_reported_progress_time = time.time()
<<<<<<< HEAD

        if report_progress and run_info:
            yield collect_streamable_data(encode_tree({f'progress_{progress_reports_sent}':
                                                       run_info['progress']}))
=======
                if run_info.get('traces') and run_info.get('run'):
                    traces_list = []
                    for trace in run_info['traces']:
                        traces_list.append(self._get_trace_info(trace, True, True))
                    yield _pack_run_data(run_info['run'], traces_list)
                    if report_progress:
                        yield collect_streamable_data(encode_tree({f'progress_{progress_reports_sent}':
                                                                   run_info['progress']}))
                        progress_reports_sent += 1
                        last_reported_progress_time = time.time()

            if report_progress and run_info:
                yield collect_streamable_data(encode_tree({f'progress_{progress_reports_sent}':
                                                           run_info['progress']}))
        except asyncio.CancelledError:
            pass
>>>>>>> 4bde64a5

    async def requested_traces_streamer(self) -> List[dict]:
        try:
            for run_info in self.trace_cache.values():
                await asyncio.sleep(ASYNC_SLEEP_INTERVAL)
                for trace in run_info['traces']:
                    trace_dict = self._get_trace_info(trace, False, False)
                    trace_dict['record_range_used'] = self.record_range
                    trace_dict['record_range_total'] = self.total_record_range
                    if self.use_list:
                        trace_dict['index_range'] = self.index_range
                        trace_dict['index_range_total'] = self.total_index_range
                    yield collect_streamable_data(encode_tree(trace_dict))
        except asyncio.CancelledError:
            pass

    def _get_trace_info(self, trace: Sequence, include_epochs: bool, include_timestamps: bool) -> dict:
        steps = []
        values = []

        steps_vals = trace.data.view('val').\
            range(self.record_range.start, self.record_range.stop).\
            sample(self.record_density)

        for step, (val,) in steps_vals:
            steps.append(step)
            values.append(self._value_retriever(step, val, trace))

        result = {
            'name': trace.name,
            'context': trace.context.to_dict(),
            'values': values,
            'iters': steps
        }
        if include_epochs:
            result['epochs'] = trace.data.view('epoch').\
                range(self.record_range.start, self.record_range.stop).\
                sample(self.record_density).values_list()
        if include_timestamps:
            result['timestamps'] = trace.data.view('time').\
                range(self.record_range.start, self.record_range.stop).\
                sample(self.record_density).values_list()
        return result

    def _record_to_encodable(self, step: int, record, trace: Sequence) -> dict:
        rec_json = record.json()
        if self.resolve_blobs:
            rec_json['data'] = self.dump_fn(record)
        else:
            # TODO make path generation more abstract
            data_path = generate_resource_path(trace.values.tree.container, (step, 'data'))
            rec_json['blob_uri'] = URIService.generate_uri(trace.run.repo, trace.run.hash, 'seqs', data_path)
        return rec_json

    def _record_collection_to_encodable(self, step: int, record_collection: Iterable, trace: Sequence) -> List[dict]:
        assert self.use_list, f'Sequence \'{self.seq_type}\' does not support record collections.'
        result = []
        for idx, record in record_collection:
            rec_json = record.json()
            rec_json['index'] = idx
            if self.resolve_blobs:
                rec_json['data'] = self.dump_fn(record)
            else:
                # TODO make path generation more abstract
                data_path = generate_resource_path(trace.values.tree.container, (step, idx, 'data'))
                rec_json['blob_uri'] = URIService.generate_uri(trace.run.repo, trace.run.hash, 'seqs', data_path)
            result.append(rec_json)
        return result

    def _record_collection_retriever(self, step, val, trace):
        assert self.use_list
        if isinstance(val, list):
            sliced_val = self.record_collection_slice(val, self.index_slice)
            return self._record_collection_to_encodable(step, sliced_val, trace)
        elif self.index_range.start == 0:
            res = self._record_to_encodable(step, val, trace)
            res['index'] = 0
            return [res]
        else:
            return []

    @staticmethod
    def record_collection_slice(values, _slice: slice) -> Iterable:
        yield from zip(range(_slice.start, _slice.stop, _slice.step), values[_slice])

    def _foreach_trace(self, callback: callable):
        if self.traces:
            for run_trace_collection, progress in self.traces.iter_runs():
                if not run_trace_collection:
                    continue
                run = run_trace_collection.run
                self.trace_cache[run.hash] = {'progress': progress}
                run_traces = []
                for trace in run_trace_collection.iter():
                    run_traces.append(trace)
                    callback(trace)
                if run_traces:
                    self.trace_cache[run.hash].update({
                        'run': run,
                        'traces': run_traces
                    })
        elif self.requested_traces:
            for trace in self.requested_traces:
                callback(trace)
            assert self.run is not None
            self.trace_cache[self.run.hash] = {
                'run': self.run,
                'traces': self.requested_traces
            }

    def _calculate_ranges(self) -> Union[IndexRange, Tuple[IndexRange, IndexRange]]:
        rec_start = None
        rec_stop = -1
        idx_start = 0  # record inner indexing is always sequential
        idx_stop = -1

        if self.use_list:
            def _update_ranges(trace: Sequence):
                nonlocal rec_start, rec_stop, idx_stop
                rec_start = min(trace.first_step(), rec_start) if rec_start else trace.first_step()
                rec_stop = max(trace.last_step(), rec_stop)
                idx_stop = max(trace.record_length() or 1, idx_stop)
        else:
            def _update_ranges(trace: Sequence):
                nonlocal rec_start, rec_stop, idx_stop
                rec_start = min(trace.first_step(), rec_start) if rec_start else trace.first_step()
                rec_stop = max(trace.last_step(), rec_stop)

        self._foreach_trace(_update_ranges)

        if self.use_list:
            return IndexRange(rec_start, rec_stop + 1), IndexRange(idx_start, idx_stop)
        else:
            return IndexRange(rec_start, rec_stop + 1)

    def _adjust_ranges(self):
        start = self.record_range.start if self.record_range.start is not None else self.total_record_range.start
        stop = self.record_range.stop if self.record_range.stop is not None else self.total_record_range.stop
        self.record_range = IndexRange(start, stop)
        if self.use_list:
            start = self.index_range.start if self.index_range.start is not None else self.total_index_range.start
            stop = self.index_range.stop if self.index_range.stop is not None else self.total_index_range.stop
            self.index_range = IndexRange(start, stop)<|MERGE_RESOLUTION|>--- conflicted
+++ resolved
@@ -1,16 +1,9 @@
-<<<<<<< HEAD
-import struct
-=======
 import asyncio
->>>>>>> 4bde64a5
 import time
 
 from typing import Iterable, Iterator, List, Tuple, Union, Optional
 from typing import TYPE_CHECKING
 
-<<<<<<< HEAD
-from aim.web.api.runs.utils import IndexRange, get_run_props, get_run_params
-=======
 from aim.web.api.runs.utils import (
     ASYNC_SLEEP_INTERVAL,
     PROGRESS_KEY_SUFFIX,
@@ -19,7 +12,6 @@
     get_run_props,
     get_run_params,
 )
->>>>>>> 4bde64a5
 from aim.web.configs import AIM_PROGRESS_REPORT_INTERVAL
 from aim.sdk.uri_service import URIService, generate_resource_path
 from aim.sdk.sequence_collection import SequenceCollection
@@ -135,24 +127,6 @@
                 }
             }
             return collect_streamable_data(encode_tree(run_dict))
-<<<<<<< HEAD
-
-        last_reported_progress_time = time.time()
-        run_info = None
-        progress_reports_sent = 0
-        for run_info in self.trace_cache.values():
-            if report_progress and time.time() - last_reported_progress_time > AIM_PROGRESS_REPORT_INTERVAL:
-                yield collect_streamable_data(encode_tree({f'progress_{progress_reports_sent}':
-                                                           run_info['progress']}))
-                progress_reports_sent += 1
-                last_reported_progress_time = time.time()
-            if run_info.get('traces') and run_info.get('run'):
-                traces_list = []
-                for trace in run_info['traces']:
-                    traces_list.append(self._get_trace_info(trace, True, True))
-                yield _pack_run_data(run_info['run'], traces_list)
-                if report_progress:
-=======
         try:
             last_reported_progress_time = time.time()
             run_info = None
@@ -163,17 +137,10 @@
                     yield collect_streamable_data(encode_tree(
                         {f'progress_{progress_reports_sent}_{PROGRESS_KEY_SUFFIX}': run_info['progress']}
                     ))
->>>>>>> 4bde64a5
                     yield collect_streamable_data(encode_tree({f'progress_{progress_reports_sent}':
                                                                run_info['progress']}))
                     progress_reports_sent += 1
                     last_reported_progress_time = time.time()
-<<<<<<< HEAD
-
-        if report_progress and run_info:
-            yield collect_streamable_data(encode_tree({f'progress_{progress_reports_sent}':
-                                                       run_info['progress']}))
-=======
                 if run_info.get('traces') and run_info.get('run'):
                     traces_list = []
                     for trace in run_info['traces']:
@@ -190,7 +157,6 @@
                                                            run_info['progress']}))
         except asyncio.CancelledError:
             pass
->>>>>>> 4bde64a5
 
     async def requested_traces_streamer(self) -> List[dict]:
         try:
