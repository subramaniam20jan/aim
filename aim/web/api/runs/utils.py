import asyncio
import numpy as np
import random
import struct
import time

from collections import namedtuple
from itertools import chain
from typing import Iterator, Tuple, Optional, List
from typing import TYPE_CHECKING

from fastapi import HTTPException

from aim.storage.context import Context
from aim.sdk import Run
from aim.sdk.sequences.metric import Metric
from aim.sdk.sequence_collection import SequenceCollection
from aim.storage.query import syntax_error_check
from aim.web.configs import AIM_PROGRESS_REPORT_INTERVAL
from aim.web.api.projects.project import Project
from aim.web.api.runs.pydantic_models import AlignedRunIn, TraceBase
from aim.storage.treeutils import encode_tree

if TYPE_CHECKING:
    from aim.sdk import Repo

IndexRange = namedtuple('IndexRange', ['start', 'stop'])

# added to progress keys to escape buffering due to gzipping responses
PROGRESS_KEY_SUFFIX = ''.join([str(hash(random.random())) for _ in range(2000)])

# Used for async sleep to mimic real async streamer
# reference here
# https://github.com/tiangolo/fastapi/issues/4146
ASYNC_SLEEP_INTERVAL = 0.00001


def get_run_or_404(run_id, repo=None):
    if repo is None:
        repo = get_project_repo()

    run = repo.get_run(run_id)
    if not run:
        raise HTTPException(status_code=404, detail="Run not found.")

    return run


def str_to_range(range_str: str):
    defaults = [None, None]
    slice_values = chain(range_str.strip().split(':'), defaults)

    start, stop, step, *_ = map(lambda x: int(x) if x else None, slice_values)
    return IndexRange(start, stop)


def get_run_params(run: Run, *, skip_system: bool):
    params = run.get(..., resolve_objects=True)
    if skip_system and '__system_params' in params:
        del params['__system_params']
    return params


def get_run_props(run: Run):
    return {
        'name': run.name if run.name else None,
        'description': run.description if run.description else None,
        'experiment': {
            'id': run.props.experiment_obj.uuid,
            'name': run.props.experiment_obj.name,
        } if run.props.experiment_obj else None,
        'tags': [{'id': tag.uuid,
                  'name': tag.name,
                  'color': tag.color,
                  'description': tag.description}
                 for tag in run.props.tags_obj],
        'archived': run.archived if run.archived else False,
        'creation_time': run.creation_time,
        'end_time': run.end_time,
        'active': run.active
    }


def numpy_to_encodable(array: np.ndarray) -> Optional[dict]:
    encoded_numpy = {
        'type': 'numpy',
        'shape': array.shape[0],
        'dtype': 'float64',  # hardcoded for now
    }

    if array.dtype == 'float64':
        encoded_numpy['blob'] = array.tobytes()
    elif array.dtype == 'object':
        return None
    else:
        encoded_numpy['blob'] = array.astype('float64').tobytes()
    return encoded_numpy


def collect_x_axis_data(x_trace: Metric, iters: np.ndarray) -> Tuple[Optional[dict], Optional[dict]]:
    if not x_trace:
        return None, None

    x_axis_values = []
    x_axis_iters = []
    step_index_fn = x_trace.data.step_hash
    for idx in iters:
        try:
            x_val = x_trace.values[step_index_fn(idx.item())]
        except KeyError:
            x_val = None
        if x_val:
            x_axis_iters.append(step_index_fn(idx.item()))
            x_axis_values.append(x_val)

    if not x_axis_iters:
        return None, None

    return (
        numpy_to_encodable(np.array(x_axis_iters, dtype='float64')),
        numpy_to_encodable(np.array(x_axis_values, dtype='float64'))
    )


def collect_streamable_data(encoded_tree: Iterator[Tuple[bytes, bytes]]) -> bytes:
    result = [struct.pack('I', len(key)) + key + struct.pack('I', len(val)) + val for key, val in encoded_tree]
    return b''.join(result)


async def custom_aligned_metrics_streamer(requested_runs: List[AlignedRunIn], x_axis: str, repo: 'Repo') -> bytes:
    try:
        for run_data in requested_runs:
            await asyncio.sleep(ASYNC_SLEEP_INTERVAL)
            run_hash = run_data.run_id
            requested_traces = run_data.traces
            run = Run(run_hash, repo=repo, read_only=True)

            traces_list = []
            for trace_data in requested_traces:
                context = Context(trace_data.context)
                trace = run.get_metric(name=trace_data.name,
                                       context=context)
                x_axis_trace = run.get_metric(name=x_axis,
                                              context=context)
                if not (trace and x_axis_trace):
                    continue

                iters = np.array(trace.data.sample(trace_data.slice[-1]).indices_list())
                x_axis_iters, x_axis_values = collect_x_axis_data(x_axis_trace, iters)
                traces_list.append({
                    'name': trace.name,
                    'context': trace.context.to_dict(),
                    'x_axis_values': x_axis_values,
                    'x_axis_iters': x_axis_iters,
                })
            run_dict = {
                run_hash: traces_list
            }
            encoded_tree = encode_tree(run_dict)
            yield collect_streamable_data(encoded_tree)
    except asyncio.CancelledError:
        pass


async def metric_search_result_streamer(traces: SequenceCollection,
                                        skip_system: bool,
                                        steps_num: int,
                                        x_axis: Optional[str] = None,
                                        report_progress: Optional[bool] = True) -> bytes:
<<<<<<< HEAD
    last_reported_progress_time = time.time()
    progress = None
    progress_reports_sent = 0
    for run_trace_collection, progress in traces.iter_runs():
        if report_progress and time.time() - last_reported_progress_time > AIM_PROGRESS_REPORT_INTERVAL:
            yield collect_run_streamable_data(encode_tree({f'progress_{progress_reports_sent}': progress}))
            progress_reports_sent += 1
            last_reported_progress_time = time.time()

        run = None
        traces_list = []
        for trace in run_trace_collection.iter():
            if not run:
                run = run_trace_collection.run
            iters, (values, epochs, timestamps) = trace.data.sample(steps_num).numpy()

            x_axis_trace = run.get_metric(x_axis, trace.context) if x_axis else None
            x_axis_iters, x_axis_values = collect_x_axis_data(x_axis_trace, iters)

            traces_list.append({
                'name': trace.name,
                'context': trace.context.to_dict(),
                'slice': [0, 0, steps_num],  # TODO [AT] change once UI is ready
                'values': numpy_to_encodable(values),
                'iters': numpy_to_encodable(iters),
                'epochs': numpy_to_encodable(epochs),
                'timestamps': numpy_to_encodable(timestamps),
                'x_axis_values': x_axis_values,
                'x_axis_iters': x_axis_iters,
            })

        if run:
=======
    try:
        last_reported_progress_time = time.time()
        progress = None
        progress_reports_sent = 0
        for run_trace_collection, progress in traces.iter_runs():
            await asyncio.sleep(ASYNC_SLEEP_INTERVAL)
            if report_progress and time.time() - last_reported_progress_time > AIM_PROGRESS_REPORT_INTERVAL:
                yield collect_streamable_data(encode_tree(
                    {f'progress_{progress_reports_sent}_{PROGRESS_KEY_SUFFIX}': progress}
                ))
                progress_reports_sent += 1
                last_reported_progress_time = time.time()

            run = None
            traces_list = []
            for trace in run_trace_collection.iter():
                if not run:
                    run = run_trace_collection.run
                iters, (values, epochs, timestamps) = trace.data.sample(steps_num).numpy()

                x_axis_trace = run.get_metric(x_axis, trace.context) if x_axis else None
                x_axis_iters, x_axis_values = collect_x_axis_data(x_axis_trace, iters)

                traces_list.append({
                    'name': trace.name,
                    'context': trace.context.to_dict(),
                    'slice': [0, 0, steps_num],  # TODO [AT] change once UI is ready
                    'values': numpy_to_encodable(values),
                    'iters': numpy_to_encodable(iters),
                    'epochs': numpy_to_encodable(epochs),
                    'timestamps': numpy_to_encodable(timestamps),
                    'x_axis_values': x_axis_values,
                    'x_axis_iters': x_axis_iters,
                })

            if run:
                run_dict = {
                    run.hash: {
                        'params': get_run_params(run, skip_system=skip_system),
                        'traces': traces_list,
                        'props': get_run_props(run)
                    }
                }

                encoded_tree = encode_tree(run_dict)
                yield collect_streamable_data(encoded_tree)
                if report_progress:
                    yield collect_streamable_data(encode_tree({f'progress_{progress_reports_sent}': progress}))
                    progress_reports_sent += 1
                    last_reported_progress_time = time.time()

        if report_progress and progress:
            yield collect_streamable_data(encode_tree({f'progress_{progress_reports_sent}': progress}))
    except asyncio.CancelledError:
        pass


async def run_search_result_streamer(runs: SequenceCollection,
                                     limit: int,
                                     skip_system: bool,
                                     report_progress: Optional[bool] = True) -> bytes:
    try:
        run_count = 0
        last_reported_progress_time = time.time()
        progress = None
        progress_reports_sent = 0
        for run_trace_collection, progress in runs.iter_runs():
            await asyncio.sleep(ASYNC_SLEEP_INTERVAL)
            # if no progress was reported for a long interval, report progress
            if report_progress and time.time() - last_reported_progress_time > AIM_PROGRESS_REPORT_INTERVAL:
                yield collect_streamable_data(encode_tree(
                    {f'progress_{progress_reports_sent}_{PROGRESS_KEY_SUFFIX}': progress}
                ))
                progress_reports_sent += 1
                last_reported_progress_time = time.time()
            if not run_trace_collection:
                continue
            run = run_trace_collection.run
>>>>>>> 4bde64a5
            run_dict = {
                run.hash: {
                    'params': get_run_params(run, skip_system=skip_system),
                    'traces': run.collect_sequence_info(sequence_types='metric'),
                    'props': get_run_props(run)
                }
            }

            encoded_tree = encode_tree(run_dict)
<<<<<<< HEAD
            yield collect_run_streamable_data(encoded_tree)
            if report_progress:
                yield collect_run_streamable_data(encode_tree({f'progress_{progress_reports_sent}': progress}))
                progress_reports_sent += 1
                last_reported_progress_time = time.time()

    if report_progress and progress:
        yield collect_run_streamable_data(encode_tree({f'progress_{progress_reports_sent}': progress}))


def run_search_result_streamer(runs: SequenceCollection,
                               limit: int,
                               skip_system: bool,
                               report_progress: Optional[bool] = True) -> bytes:
    run_count = 0
    last_reported_progress_time = time.time()
    progress = None
    progress_reports_sent = 0
    for run_trace_collection, progress in runs.iter_runs():
        # if no progress was reported for a long interval, report progress
        if report_progress and time.time() - last_reported_progress_time > AIM_PROGRESS_REPORT_INTERVAL:
            yield collect_run_streamable_data(encode_tree({f'progress_{progress_reports_sent}': progress}))
            progress_reports_sent += 1
            last_reported_progress_time = time.time()
        if not run_trace_collection:
            continue
        run = run_trace_collection.run
        run_dict = {
            run.hash: {
                'params': get_run_params(run, skip_system=skip_system),
                'traces': run.collect_sequence_info(sequence_types='metric'),
                'props': get_run_props(run)
            }
        }

        encoded_tree = encode_tree(run_dict)
        yield collect_run_streamable_data(encoded_tree)
        if report_progress:
            yield collect_run_streamable_data(encode_tree({f'progress_{progress_reports_sent}': progress}))
            progress_reports_sent += 1
            last_reported_progress_time = time.time()
        run_count += 1
        if limit and run_count >= limit:
            break
=======
            yield collect_streamable_data(encoded_tree)
            if report_progress:
                yield collect_streamable_data(encode_tree({f'progress_{progress_reports_sent}': progress}))
                progress_reports_sent += 1
                last_reported_progress_time = time.time()
            run_count += 1
            if limit and run_count >= limit:
                break

        if report_progress and progress:
            yield collect_streamable_data(encode_tree({f'progress_{progress_reports_sent}': progress}))
    except asyncio.CancelledError:
        pass
>>>>>>> 4bde64a5

    if report_progress and progress:
        yield collect_run_streamable_data(encode_tree({f'progress_{progress_reports_sent}': progress}))


def collect_requested_metric_traces(run: Run, requested_traces: List[TraceBase], steps_num: int = 200) -> List[dict]:
    processed_traces_list = []
    for requested_trace in requested_traces:
        metric_name = requested_trace.name
        context = Context(requested_trace.context)
        trace = run.get_metric(name=metric_name, context=context)
        if not trace:
            continue

        iters, (values,) = trace.data.view('val').sample(steps_num).items_list()
        values = list(map(lambda x: x if float('-inf') < x < float('inf') and x == x else None, values))

        processed_traces_list.append({
            'name': trace.name,
            'context': trace.context.to_dict(),
            'values': values,
            'iters': iters,
        })

    return processed_traces_list


async def run_logs_streamer(run: Run, record_range: str) -> bytes:
    logs = run.get_terminal_logs()

    if not logs:
        return

    record_range = checked_range(record_range)
    start = record_range.start
    stop = record_range.stop

    # range stop is missing
    if record_range.stop is None:
        stop = logs.last_step() + 1

    # range start is missing
    if record_range.start is None:
        start = 0

    # range is missing completely
    if record_range.start is None and record_range.stop is None:
        start = max(logs.last_step() - 500, 0)

    steps_vals = logs.data.view('val').range(start, stop)
    for step, (val,) in steps_vals:
        encoded_tree = encode_tree({step: val.data})
        yield collect_streamable_data(encoded_tree)


def get_project():
    project = Project()
    if not project.exists():
        raise HTTPException(status_code=404)
    return project


def get_project_repo():
    project = get_project()
    return project.repo


def checked_query(q: str):
    query = q.strip()
    try:
        syntax_error_check(query)
    except SyntaxError as se:
        raise HTTPException(status_code=400, detail={
            'message': 'SyntaxError',
            'detail': {
                'statement': se.text,
                'line': se.lineno,
                'offset': se.offset,
                'end_offset': getattr(se, 'end_offset', 0)
            }
        })
    return query


def checked_range(range_: str = ''):
    try:
        range_ = str_to_range(range_)
    except ValueError:
        raise HTTPException(status_code=400, detail='Invalid range format')
    return range_<|MERGE_RESOLUTION|>--- conflicted
+++ resolved
@@ -167,40 +167,6 @@
                                         steps_num: int,
                                         x_axis: Optional[str] = None,
                                         report_progress: Optional[bool] = True) -> bytes:
-<<<<<<< HEAD
-    last_reported_progress_time = time.time()
-    progress = None
-    progress_reports_sent = 0
-    for run_trace_collection, progress in traces.iter_runs():
-        if report_progress and time.time() - last_reported_progress_time > AIM_PROGRESS_REPORT_INTERVAL:
-            yield collect_run_streamable_data(encode_tree({f'progress_{progress_reports_sent}': progress}))
-            progress_reports_sent += 1
-            last_reported_progress_time = time.time()
-
-        run = None
-        traces_list = []
-        for trace in run_trace_collection.iter():
-            if not run:
-                run = run_trace_collection.run
-            iters, (values, epochs, timestamps) = trace.data.sample(steps_num).numpy()
-
-            x_axis_trace = run.get_metric(x_axis, trace.context) if x_axis else None
-            x_axis_iters, x_axis_values = collect_x_axis_data(x_axis_trace, iters)
-
-            traces_list.append({
-                'name': trace.name,
-                'context': trace.context.to_dict(),
-                'slice': [0, 0, steps_num],  # TODO [AT] change once UI is ready
-                'values': numpy_to_encodable(values),
-                'iters': numpy_to_encodable(iters),
-                'epochs': numpy_to_encodable(epochs),
-                'timestamps': numpy_to_encodable(timestamps),
-                'x_axis_values': x_axis_values,
-                'x_axis_iters': x_axis_iters,
-            })
-
-        if run:
-=======
     try:
         last_reported_progress_time = time.time()
         progress = None
@@ -279,7 +245,6 @@
             if not run_trace_collection:
                 continue
             run = run_trace_collection.run
->>>>>>> 4bde64a5
             run_dict = {
                 run.hash: {
                     'params': get_run_params(run, skip_system=skip_system),
@@ -289,52 +254,6 @@
             }
 
             encoded_tree = encode_tree(run_dict)
-<<<<<<< HEAD
-            yield collect_run_streamable_data(encoded_tree)
-            if report_progress:
-                yield collect_run_streamable_data(encode_tree({f'progress_{progress_reports_sent}': progress}))
-                progress_reports_sent += 1
-                last_reported_progress_time = time.time()
-
-    if report_progress and progress:
-        yield collect_run_streamable_data(encode_tree({f'progress_{progress_reports_sent}': progress}))
-
-
-def run_search_result_streamer(runs: SequenceCollection,
-                               limit: int,
-                               skip_system: bool,
-                               report_progress: Optional[bool] = True) -> bytes:
-    run_count = 0
-    last_reported_progress_time = time.time()
-    progress = None
-    progress_reports_sent = 0
-    for run_trace_collection, progress in runs.iter_runs():
-        # if no progress was reported for a long interval, report progress
-        if report_progress and time.time() - last_reported_progress_time > AIM_PROGRESS_REPORT_INTERVAL:
-            yield collect_run_streamable_data(encode_tree({f'progress_{progress_reports_sent}': progress}))
-            progress_reports_sent += 1
-            last_reported_progress_time = time.time()
-        if not run_trace_collection:
-            continue
-        run = run_trace_collection.run
-        run_dict = {
-            run.hash: {
-                'params': get_run_params(run, skip_system=skip_system),
-                'traces': run.collect_sequence_info(sequence_types='metric'),
-                'props': get_run_props(run)
-            }
-        }
-
-        encoded_tree = encode_tree(run_dict)
-        yield collect_run_streamable_data(encoded_tree)
-        if report_progress:
-            yield collect_run_streamable_data(encode_tree({f'progress_{progress_reports_sent}': progress}))
-            progress_reports_sent += 1
-            last_reported_progress_time = time.time()
-        run_count += 1
-        if limit and run_count >= limit:
-            break
-=======
             yield collect_streamable_data(encoded_tree)
             if report_progress:
                 yield collect_streamable_data(encode_tree({f'progress_{progress_reports_sent}': progress}))
@@ -348,10 +267,6 @@
             yield collect_streamable_data(encode_tree({f'progress_{progress_reports_sent}': progress}))
     except asyncio.CancelledError:
         pass
->>>>>>> 4bde64a5
-
-    if report_progress and progress:
-        yield collect_run_streamable_data(encode_tree({f'progress_{progress_reports_sent}': progress}))
 
 
 def collect_requested_metric_traces(run: Run, requested_traces: List[TraceBase], steps_num: int = 200) -> List[dict]:
