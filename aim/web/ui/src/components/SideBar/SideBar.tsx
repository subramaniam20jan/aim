--- conflicted
+++ resolved
@@ -4,11 +4,7 @@
 import { Drawer, Tooltip } from '@material-ui/core';
 
 import logoImg from 'assets/logo.svg';
-<<<<<<< HEAD
-import discordIcon from 'assets/icons/discord.svg';
-=======
 import { ReactComponent as DiscordIcon } from 'assets/icons/discord.svg';
->>>>>>> d39e5007
 
 import { Icon, Text } from 'components/kit';
 import { IconName } from 'components/kit/Icon';
@@ -95,17 +91,6 @@
                 <DiscordIcon />
               </a>
             </Tooltip>
-            <Tooltip title='Community Discord' placement='right'>
-              <a
-                target='_blank'
-                href='https://discord.com/invite/zXq2NfVdtF'
-                rel='noreferrer'
-                className='Sidebar__bottom__anchor'
-                onClick={() => trackEvent(ANALYTICS_EVENT_KEYS.sidebar.discord)}
-              >
-                <img src={discordIcon} alt='discord' />
-              </a>
-            </Tooltip>
             <Tooltip title='Docs' placement='right'>
               <a
                 target='_blank'
