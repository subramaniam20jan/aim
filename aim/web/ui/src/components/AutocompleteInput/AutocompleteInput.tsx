--- conflicted
+++ resolved
@@ -4,16 +4,11 @@
 import _ from 'lodash-es';
 
 import Editor, { useMonaco } from '@monaco-editor/react';
-<<<<<<< HEAD
-
-import { getMonacoConfig } from 'config/monacoConfig/monacoConfig';
-=======
 
 import { Icon, Text } from 'components/kit';
 
 import { getMonacoConfig } from 'config/monacoConfig/monacoConfig';
 import { DOCUMENTATIONS } from 'config/references';
->>>>>>> 4bde64a5
 
 import { showAutocompletion } from 'utils/showAutocompletion';
 
@@ -28,10 +23,7 @@
   editorProps = {},
   value = '',
   refObject,
-<<<<<<< HEAD
-=======
   error,
->>>>>>> 4bde64a5
   disabled = false,
   //callback functions
   onEnter,
@@ -48,8 +40,6 @@
 
   React.useEffect(() => {
     initializeTheme();
-<<<<<<< HEAD
-=======
     if (mounted) {
       monaco.editor.defineTheme(
         monacoConfig.theme.name,
@@ -57,7 +47,6 @@
       );
       monaco.editor.setTheme(monacoConfig.theme.name);
     }
->>>>>>> 4bde64a5
     const onResize = _.debounce(() => {
       setContainerWidth(window.innerWidth);
     }, 500);
@@ -169,11 +158,6 @@
         editorRef.current!.setValue(editorValue);
         return;
       }
-<<<<<<< HEAD
-      if (typeof val === 'string') {
-        // formatting value to avoid the new line
-        let formattedValue = val.replace(/[\n\r]/g, '');
-=======
       deleteMarkers();
       setErrorMessage('');
       if (typeof val === 'string') {
@@ -190,7 +174,6 @@
               formattedValue.length,
             );
         }
->>>>>>> 4bde64a5
         if (ev.changes[0].text === '\n') {
           formattedValue = hasSelection
             ? editorValue.replace(/[\n\r]/g, '')
@@ -225,32 +208,6 @@
   return (
     <section
       className={classNames(`AutocompleteInput ${className || ''}`, {
-<<<<<<< HEAD
-        AutocompleteInput__focused: focused,
-        AutocompleteInput__advanced: advanced,
-        AutocompleteInput__disabled: disabled,
-      })}
-    >
-      <Editor
-        key={`${containerWidth}`}
-        language='python'
-        height={monacoConfig.height}
-        value={editorValue}
-        onChange={handleChange}
-        onMount={handleDidMount}
-        loading={<span />}
-        options={monacoConfig.options}
-        {...editorProps}
-      />
-      {mounted &&
-        (focused || editorValue ? null : (
-          <div className='AutocompleteInput__placeholder'>
-            Filter runs, e.g. run.learning_rate {'>'} 0.0001 and run.batch_size
-            == 32
-          </div>
-        ))}
-    </div>
-=======
         AutocompleteInput__disabled: disabled,
       })}
     >
@@ -310,7 +267,6 @@
         </div>
       )}
     </section>
->>>>>>> 4bde64a5
   );
 }
 
