--- conflicted
+++ resolved
@@ -183,10 +183,7 @@
   alignByStep,
 } from 'utils/app/alignMetricData';
 import setRequestProgress from 'utils/app/setRequestProgress';
-<<<<<<< HEAD
-=======
 import onAxesScaleRangeChange from 'utils/app/onAxesScaleRangeChange';
->>>>>>> 4bde64a5
 import { minMaxOfArray } from 'utils/minMaxOfArray';
 import getAdvancedSuggestion from 'utils/getAdvancedSuggestions';
 import { processDurationTime } from 'utils/processDurationTime';
@@ -678,12 +675,9 @@
               const runData = await getRunData(stream, (progress) =>
                 setRequestProgress(model, progress),
               );
-<<<<<<< HEAD
-=======
               if (shouldUrlUpdate) {
                 updateURL({ configData, appName });
               }
->>>>>>> 4bde64a5
               updateData(runData);
             } catch (ex: Error | any) {
               if (ex.name === 'AbortError') {
@@ -1307,11 +1301,7 @@
         onModelGroupingSelectChange,
       );
 
-<<<<<<< HEAD
-      model.getState()?.refs?.tableRef.current?.updateData({
-=======
       modelState?.refs?.tableRef.current?.updateData({
->>>>>>> 4bde64a5
         newData: tableData.rows,
         newColumns: tableColumns,
       });
@@ -2287,12 +2277,6 @@
 
         runsRequestRef = runsService.getRunsData(query, 45, pagination?.offset);
         let limit = pagination.limit;
-<<<<<<< HEAD
-        if (shouldUrlUpdate) {
-          updateURL({ configData, appName });
-        }
-=======
->>>>>>> 4bde64a5
         setRequestProgress(model);
         return {
           call: async () => {
@@ -3888,11 +3872,7 @@
           AppNameEnum.PARAMS,
         );
 
-<<<<<<< HEAD
-        model.getState()?.refs?.tableRef.current?.updateData({
-=======
         modelState?.refs?.tableRef.current?.updateData({
->>>>>>> 4bde64a5
           newData: tableData.rows,
           newColumns: tableColumns,
         });
@@ -4990,11 +4970,7 @@
           AppNameEnum.SCATTERS,
         );
 
-<<<<<<< HEAD
-        model.getState()?.refs?.tableRef.current?.updateData({
-=======
         modelState?.refs?.tableRef.current?.updateData({
->>>>>>> 4bde64a5
           newData: tableData.rows,
           newColumns: tableColumns,
         });
