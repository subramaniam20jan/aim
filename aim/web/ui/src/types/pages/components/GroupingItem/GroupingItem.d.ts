import React from 'react';

import { GroupNameEnum } from 'config/grouping/GroupingPopovers';

import { IGroupingPopoverProps } from 'types/components/GroupingPopover/GroupingPopover';
import { IGroupingSelectOption } from 'types/services/models/metrics/metricsAppModel';
import { IGroupingConfig } from 'types/services/models/explorer/createAppModel';

export interface IGroupingItemProps extends IGroupingPopoverProps {
  title: string;
  inputLabel?: string;
  isDisabled: boolean;
<<<<<<< HEAD
  groupName: GroupNameType;
=======
  groupName: GroupNameEnum;
>>>>>>> 4bde64a5
  groupingData: IGroupingConfig;
  advancedComponent?: React.FunctionComponentElement<React.ReactNode>;
  groupingSelectOptions: IGroupingSelectOption[];
  onReset: () => void;
  onVisibilityChange: () => void;
}<|MERGE_RESOLUTION|>--- conflicted
+++ resolved
@@ -10,11 +10,7 @@
   title: string;
   inputLabel?: string;
   isDisabled: boolean;
-<<<<<<< HEAD
-  groupName: GroupNameType;
-=======
   groupName: GroupNameEnum;
->>>>>>> 4bde64a5
   groupingData: IGroupingConfig;
   advancedComponent?: React.FunctionComponentElement<React.ReactNode>;
   groupingSelectOptions: IGroupingSelectOption[];
