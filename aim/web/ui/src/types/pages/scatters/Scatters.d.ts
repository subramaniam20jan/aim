--- conflicted
+++ resolved
@@ -8,16 +8,11 @@
 import {
   ISelectConfig,
   ISelectOption,
-<<<<<<< HEAD
   IGroupingConfig,
   IColumnsOrder,
 } from 'types/services/models/explorer/createAppModel';
-=======
-} from 'services/models/explorer/createAppModel';
-import { IGroupingConfig } from 'services/models/explorer/createAppModel';
 
 import { IScatterAppModelState } from 'types/services/models/scatter/scatterAppModel';
->>>>>>> 7fee9f04
 import { ITableRef } from 'types/components/Table/Table';
 import {
   GroupNameEnum,
