--- conflicted
+++ resolved
@@ -20,10 +20,6 @@
 } from 'types/services/models/metrics/metricsAppModel';
 
 import { IRequestProgress } from 'utils/app/setRequestProgress';
-<<<<<<< HEAD
-
-=======
->>>>>>> 4bde64a5
 import { TrendlineTypeEnum } from 'utils/d3';
 
 import { IMetricTrace, IRun } from './runModel';
