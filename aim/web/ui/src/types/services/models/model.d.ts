import { INotification } from 'types/components/NotificationContainer/NotificationContainer';
import { ITableColumn } from 'types/pages/metrics/components/TableColumns/TableColumns';

import { IGroupingSelectOption, ITooltip } from './metrics/metricsAppModel';

export interface State {
  config?: Record<string, any>;
  table?: Record<string, any>;
  groupingSelectOptions?: IGroupingSelectOption[];
  tableColumns?: ITableColumn[] | Record<string, any>[];
  data?: Record<string, any>[];
  rawData?: Record<string, any>[];
  notifyData?: INotification[];
  refs?: Record<string, any>;
  params?: Record<string, any>;
  sameValueColumns?: string[];
  selectedRows?: any;
<<<<<<< HEAD
  tooltip?: ITooltip;
}
=======
  selectFormData?: any;
};
>>>>>>> 7fee9f04

export interface IModel<StateType extends Partial<State>> {
  init: () => void;
  destroy: () => void;
  getState: () => StateType;
  setState: (data: Partial<StateType> | StateType | unknown | any) => void;
  emit: (
    evt: string,
    data: Partial<StateType> | StateType | unknown | any,
  ) => void;
  subscribe: (
    evt: string,
    fn: (data: StateType) => void,
  ) => { unsubscribe: () => void };
}<|MERGE_RESOLUTION|>--- conflicted
+++ resolved
@@ -15,13 +15,9 @@
   params?: Record<string, any>;
   sameValueColumns?: string[];
   selectedRows?: any;
-<<<<<<< HEAD
   tooltip?: ITooltip;
+  selectFormData?: any;
 }
-=======
-  selectFormData?: any;
-};
->>>>>>> 7fee9f04
 
 export interface IModel<StateType extends Partial<State>> {
   init: () => void;
