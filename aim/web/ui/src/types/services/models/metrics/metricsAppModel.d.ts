--- conflicted
+++ resolved
@@ -23,14 +23,7 @@
   AggregationLineMethods,
 } from 'utils/aggregateGroupData';
 import { AlignmentOptionsEnum } from 'utils/d3';
-<<<<<<< HEAD
-
 import { IRequestProgress } from 'utils/app/setRequestProgress';
-
-import { ISelectOption } from '../explorer/createAppModel';
-=======
-import { IRequestProgress } from 'utils/app/setRequestProgress';
->>>>>>> 4bde64a5
 
 import { IMetric } from './metricModel';
 import { IMetricTrace, IRun, ISequence } from './runModel';
