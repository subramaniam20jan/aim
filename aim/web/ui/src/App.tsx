import React from 'react';
import { BrowserRouter, Redirect, Route, Switch } from 'react-router-dom';

import AlertBanner from 'components/kit/AlertBanner';
import SideBar from 'components/SideBar/SideBar';
import ProjectWrapper from 'components/ProjectWrapper/ProjectWrapper';
import Theme from 'components/Theme/Theme';
import BusyLoaderWrapper from 'components/BusyLoaderWrapper/BusyLoaderWrapper';
import ErrorBoundary from 'components/ErrorBoundary/ErrorBoundary';

import { checkIsBasePathInCachedEnv, getBasePath } from 'config/config';

import PageWrapper from 'pages/PageWrapper';

import routes from 'routes/routes';

import { inIframe } from 'utils/helper';

//
// import { modify } from './modules/BaseExplorerCore/pipeline/modifier';
// import {
//   GroupType,
//   Order,
//   // @ts-ignore
// } from './modules/BaseExplorerCore/pipeline/modifier/applyModifier';
import './App.scss';

const basePath = getBasePath(false);

const isVisibleCacheBanner = checkIsBasePathInCachedEnv(basePath) && inIframe();

// const data = [
//   {
//     name: 'A',
//     lr: 11,
//     bs: 128,
//   },
//   {
//     name: 'B',
//     lr: 12,
//     bs: 64,
//   },
//   {
//     name: 'C',
//     lr: 10,
//     bs: 16,
//   },
//   {
//     name: 'D',
//     lr: 30,
//     bs: 32,
//   },
//   {
//     name: 'B',
//     lr: 20,
//     bs: 64,
//   },
// ];

function App(): React.FunctionComponentElement<React.ReactNode> {
<<<<<<< HEAD
  // console.log(data);
  // const mod1 = modify({
  //   objectList: data,
  //   modifier: {
  //     fields: ['lr'],
  //     orders: [Order.DESC],
  //     type: GroupType.COLUMN,
  //   },
  // });
  //
  // const mod2 = modify({
  //   objectList: mod1.data,
  //   modifier: {
  //     fields: ['name'],
  //     orders: [Order.ASC],
  //     type: GroupType.ROW,
  //   },
  // });
  //
  // const mod3 = modify({
  //   objectList: mod2.data,
  //   modifier: {
  //     fields: ['name'],
  //     orders: [Order.ASC],
  //     type: GroupType.COLUMN,
  //   },
  // });
=======
  React.useEffect(() => {
    let timeoutId: number;
    const preloader = document.getElementById('preload-spinner');
    if (preloader) {
      preloader.classList.add('preloader-fade-out');
      timeoutId = window.setTimeout(() => {
        preloader.remove();
      }, 1000);
    }
    return () => {
      window.clearTimeout(timeoutId);
    };
  }, []);
>>>>>>> 45bc4321

  return (
    <BrowserRouter basename={basePath}>
      <ProjectWrapper />
      <Theme>
        {isVisibleCacheBanner && (
          <AlertBanner type='warning' isVisiblePermanently={true}>
            You are using UI from notebook env, please make sure to
            <b>keep server running</b> for a better experience
          </AlertBanner>
        )}
        <div className='pageContainer'>
          <ErrorBoundary>
            <SideBar />
          </ErrorBoundary>
          <div className='mainContainer'>
            <React.Suspense
              fallback={<BusyLoaderWrapper height='100vh' isLoading />}
            >
              <Switch>
                {Object.values(routes).map((route, index) => {
                  const { component: Component, path, isExact, title } = route;
                  return (
                    <Route path={path} key={index} exact={isExact}>
                      <ErrorBoundary>
                        <PageWrapper path={path} title={title}>
                          <Component />
                        </PageWrapper>
                      </ErrorBoundary>
                    </Route>
                  );
                })}
                <Redirect to='/' />
              </Switch>
            </React.Suspense>
          </div>
        </div>
      </Theme>
    </BrowserRouter>
  );
}

// group [column] by [name] [asc]
// group [column] by [lr] [desc]
// group [column] by [index] [desc]
//
// const groups = {
//   hash1: {
//     field: 'name',
//     value: 'A',
//     order: 0,
//   },
//   hash2: {
//     field: 'name',
//     value: 'B',
//     order: 1,
//   },
//
//   // after lr
//   hash3: {
//     field: 'lr',
//     value: 0.003,
//     order: 0,
//   },
//   hash4: {
//     field: 'lr',
//     value: 0.001,
//     order: 1,
//   },
//
//   // after index
//   hash5: {
//     field: 'index',
//     value: 3,
//     order: 3,
//   },
//   hash6: {
//     field: 'index',
//     value: 2,
//     order: 2,
//   },
//   hash7: {
//     field: 'index',
//     value: 1,
//     order: 1,
//   },
//   hash8: {
//     field: 'index',
//     value: 0,
//     order: 0,
//   },
// };
//
// const objects = [
//   {
//     index: 0,
//     name: 'A',
//     lr: 0.001,
//     groups: {
//       column: ['hash1', ['hash4', ['hash8']]], // 0 -> 1 -> 3 || => left = (0 + 1 + 3) * boxWidth = 400
//     },
//   },
//   {
//     index: 1,
//     name: 'A',
//     lr: 0.001,
//     groups: {
//       column: ['hash1', ['hash4', ['hash7']]], // 0 -> 1 -> 2 || => left = (0 + 1 + 2) * boxWidth = 300
//     },
//   },
//   {
//     index: 2,
//     name: 'B',
//     lr: 0.003,
//     groups: {
//       column: ['hash2', ['hash3', ['hash6']]], // 1 -> 0 -> 1 || => left = (1 + 0 + 2) * boxWidth = 300
//     },
//   },
//   {
//     index: 3,
//     name: 'B',
//     lr: 0.003,
//     groups: {
//       column: ['hash2', ['hash3', ['hash5']]], // 1 -> 0 -> 0 || => left = (1 + 0 + 0) * boxWidth = 100
//     },
//   },
// ];

export default App;<|MERGE_RESOLUTION|>--- conflicted
+++ resolved
@@ -58,7 +58,6 @@
 // ];
 
 function App(): React.FunctionComponentElement<React.ReactNode> {
-<<<<<<< HEAD
   // console.log(data);
   // const mod1 = modify({
   //   objectList: data,
@@ -86,7 +85,6 @@
   //     type: GroupType.COLUMN,
   //   },
   // });
-=======
   React.useEffect(() => {
     let timeoutId: number;
     const preloader = document.getElementById('preload-spinner');
@@ -100,7 +98,6 @@
       window.clearTimeout(timeoutId);
     };
   }, []);
->>>>>>> 45bc4321
 
   return (
     <BrowserRouter basename={basePath}>
