--- conflicted
+++ resolved
@@ -1,13 +1,9 @@
 import React from 'react';
 
-<<<<<<< HEAD
-import BaseExplorer from 'pages/BaseExplorer';
-
-import { PathEnum } from '../config/enums/routesEnum';
-=======
 import { PathEnum } from 'config/enums/routesEnum';
 import pageTitlesEnum from 'config/pageTitles/pageTitles';
->>>>>>> 45bc4321
+
+import BaseExplorer from 'pages/BaseExplorer';
 
 const Runs = React.lazy(
   () => import(/* webpackChunkName: "runs" */ 'pages/Runs/RunsContainer'),
@@ -177,6 +173,7 @@
     showInSidebar: true,
     displayName: 'BaseExplorer',
     isExact: true,
+    title: pageTitlesEnum.IMAGES_EXPLORER,
   },
 };
 
