--- conflicted
+++ resolved
@@ -1,5 +1,5 @@
 import createReact, { StoreApi, UseBoundStore } from 'zustand';
-import { Update } from 'history';
+import type { Update } from 'history';
 
 import createVanilla from 'zustand/vanilla';
 import { devtools, subscribeWithSelector } from 'zustand/middleware';
@@ -227,23 +227,19 @@
 
     /** Additional **/
 
-    /**
-     * @TODO add notification engine here
-     */
-    /**
-     * @TODO add blobs_uri engine here
-     */
-
     /*
      * Event System
      */
-<<<<<<< HEAD
-    events = getEventSystemEngine(state, set, get);
-
-    return state;
-=======
+    events = getEventSystemEngine(initialState, set, get);
+
+    /**
+     * @TODO add notification engine here
+     */
+    /**
+     * @TODO add blobs_uri engine here
+     */
+
     return initialState;
->>>>>>> 9fbe1d0c
   }
 
   // @ts-ignore
