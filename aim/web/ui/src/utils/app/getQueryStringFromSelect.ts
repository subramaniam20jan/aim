import { ISyntaxErrorDetails } from 'types/components/NotificationContainer/NotificationContainer';
import { ISelectConfig } from 'types/services/models/explorer/createAppModel';

import { formatValue } from '../formatValue';

export default function getQueryStringFromSelect(
  selectData: ISelectConfig,
  error?: ISyntaxErrorDetails,
) {
  let query = '';
  if (selectData !== undefined) {
    if (selectData.advancedMode) {
      query = selectData.advancedQuery || '';
    } else {
      query = `${
<<<<<<< HEAD
        selectData.query ? `(${selectData.query}) and ` : ''
=======
        selectData.query && !error?.message ? `(${selectData.query}) and ` : ''
>>>>>>> 4bde64a5
      }(${selectData.options
        .map(
          (option) =>
            `(metric.name == "${option.value?.option_name}"${
              option.value?.context === null
                ? ''
                : ' and ' +
                  Object.keys(option.value?.context)
                    .map(
                      (item) =>
                        `metric.context.${item} == ${formatValue(
                          (option.value?.context as any)[item],
                        )}`,
                    )
                    .join(' and ')
            })`,
        )
        .join(' or ')})`.trim();
    }
  }

  return query;
}<|MERGE_RESOLUTION|>--- conflicted
+++ resolved
@@ -13,11 +13,7 @@
       query = selectData.advancedQuery || '';
     } else {
       query = `${
-<<<<<<< HEAD
-        selectData.query ? `(${selectData.query}) and ` : ''
-=======
         selectData.query && !error?.message ? `(${selectData.query}) and ` : ''
->>>>>>> 4bde64a5
       }(${selectData.options
         .map(
           (option) =>
