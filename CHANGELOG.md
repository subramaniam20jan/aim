# Changelog

<<<<<<< HEAD
## Unreleased

### Enhancements:

- Add LightGBM integration example (gorarakelyan)
- Add descriptive document titles for pages (KaroMourad)
- Implement unit-tests for aim SDK utils (yeghiakoronian)
- Display std.dev/err aggregated values in the table (VkoHov)
- Add `active` state indicator property for `aim.Run` (mihran113)

### Fixes:

- Change zooming default option to multiple (VkoHov)
- Changed grouped rows' min and max values names to `Group Min` and `Group Max` (VkoHov)
- Preserve the search input value of the grouping dropdown (VkoHov)
- Fix params duplication in dropdowns (VkoHov)
- Resolve typing latency issue in the query search input (arsengit)
=======
## 3.10.2 May 26, 2022

- Adjust SRP Logs row height calculation (VkoHov)
- Fix issue with live update requests scheduler (rubenaprikyan)
- Fix log capturing crash during run garbage collection (mihran113)
- Fix Pytorch Lightning adapter `finalize` method (mihran113)
- Fix params duplication in dropdowns (VkoHov)
- Skip system params in Explorer pages (alberttorosyan)
>>>>>>> d2d134c5

## 3.10.1 May 18, 2022

- Resolve issue with rendering run params in the overview tab of SRP (arsengit)
- Fix issue with search query state update (arsengit)

## 3.10.0 May 17, 2022

### Enhancements:

- Add ability to adjust the density of the visible content in tables (roubkar)
- Set `metric.name` as default option for grouping (roubkar)
- Show user-selected params before group config in chart popover (roubkar) 
- Optimize stream decoding performance on UI (mahnerak)
- Add support for animated image formats to Aim Image object (devfox-se)
- Add `AimLogger` for Catboost (devfox-se)
- Add `AimCallback` for LightGBM (devfox-se)
- Keep the extents of `HighPlot` axes brush in the state and the URL (VkoHov)
- Integrate `aim` with `cimport`-able `aimrocks` (mahnerak)
- Add `__slots__` to some classes to improve performance (mahnerak)
- Define base abstractions for `Iterator` and `DB` by borrowing from `aimrocks` (mahnerak)
- Use `KeysIterator` and `ValuesIterator` wrappers instead of reimplementing (mahnerak)
- Rename `PrefixView.container` to `PrefixView.parent` (mahnerak)
- Reimplement `absolute_path` (mahnerak)
- Cython bindings for `PrefixView`, `TreeView`, `Container`, `ArrayView` (mahnerak)
- Add ability to track and visualize stdout/stderr (mihran113, VkoHov)
- Fix `AimLogger` deprecation issues related to release of PyTorch Lightning v1.5 (arnauddhaene)
- Enable better autocomplete experience with monaco editor (arsengit)
- Pre-loading and caching necessary resources, add pre-loader animation to Aim UI (arsengit) 

### Fixes:

- Remove hard-coded installation of pre-requirements (mahnerak)
- Remove duplicate code from `TreeView` and `Container` methods (mahnerak)
- Fix issue with filtering metrics values in single run page (KaroMourad)

## 3.9.4 May 12, 2022

- Fix run remote tracking queue cleanup (mihran113)
- Fix HF callback before training access (mihran113)
- Fix compatibility with Jinja 3.1 (devfox-se)

## 3.9.3 May 10, 2022

- Fix affecting stroke types after changing color persistence (KaroMourad)

## 3.9.2 Apr 29, 2022

- Move aim_ui package data to separate directory (devfox-se)

## 3.9.1 Apr 29, 2022

- Move aim_ui package data to separate directory (devfox-se)

## 3.9.0 Apr 29, 2022

### Enhancements:

- Add `Notes Tab` to single run page (arsengit)
- Add the run name to the batch delete and the batch archive modals (VkoHov)
- Increase the scalability of rendering lines in charts (KaroMourad)
- Increase live update requests delay to prevent performance issues (rubenaprikyan)
- Change font-family to monospace in the Table component (arsengit)
- Add info massage for single value sliders (VkoHov)
- Add `--log-level` argument for aim up/server commands (mihran113)
- Add notes backend api interface (devfox-se)
- Fix type hints in `Repo` class (uduse)

### Fixes:

- Fix LineChart y-dimension margin calculation (KaroMourad)
- Fix HighPlot lines partially rendering issue (KaroMourad)
- Fix HighPlot axis ticks overlapping issue (KaroMourad)
- Fix sorting Params/Scatters explorer axis ticks (KaroMourad)
- Fix compatibility with pytorch-lightning v1.6.0 (mihran113)
- Fix the image's original size cropping (VkoHov)
- Fix `PATH` related issues for `alembic` and `uvicorn` (mihran113)
- Fix queries for custom object APIs (mihran113)
- Fix chart height updating when resize mode changed (VkoHov)
- Fix HuggingFace callback context capturing (mihran113)
- Fix Params/Scatters explorers' row hiding functionality (VkoHov)
- Fix Profiler logs are saved outside repo directory (devfox-se)

## 3.8.1 Apr 6, 2022

- Encode run hash before including in CSS selectors (Hamik25)
- Fix displaying incorrect metric values for large range scale in LineChart (KaroMourad)
- Fix issue with rendering lines for large range scale in LineChart (KaroMourad)
- Fix issue with URL state sync for bookmarks (roubkar)
- Fix issue with displaying negative param values on Aim UI (roubkar)
- Fix row hiding functionality (roubkar)
- Tune RunOverviewTab container styles (arsengit)
- Update documentations links on UI (rubenaprikyan)
- Fix `RepoIndexManager` run's reference cleanup (mihran113)
- Fix remote run finalization (mihran113)
- Fix issue with fetch on load more (infinite scroll) functionality in Runs Explorer (rubenaprikyan)

## 3.8.0 Mar 26, 2022

### Enhancements:

- Hugging Face adapter refactoring (mihran113)
- Add run description columns to all run specific tables (VkoHov, mihran113)
- Change images rendering optimization default value to smoother (VkoHov)
- Set default steps ordering to desc in single run tabs (VkoHov, devfox-se)
- Add run name to grouping, ordering and run navigation popovers (VkoHov)
- Add ability to apply color scale on columns with numeric values (VkoHov)
- Refactored XGBoost AimCallback (devfox-se)
- Reopenable callbacks for integrations (mihran113)
- Add DVC integration (devfox-se)
- Add API profiler and unified API error response (devfox-se)
- Add API to retrieve N'th step of sequence (devfox-se)

### Fixes:

- Fix issue with calculation of active point on mouse hover in the LineChart (KaroMourad)
- Fix issue with wrong URL caching for Explorer pages (roubkar)
- Fix issue with focusing on the chart active point while moving the cursor (KaroMourad)
- Fix the image full view toggle icon visibility if the image has a white background (VkoHov)
- Fix scroll to the end of the audio tab (VkoHov)
- Add scrollbar to image full view mode content (VkoHov)
- Fix issues with run name/description not being set (mihran113)
- Fix issue with run single page tabs result caching (mihran113)
- Fix git system param tracking (devfox-se)
- Fix runs manual closing (mihran113)
- Fix Docker image creation step in packaging workflow (alberttorosyan)
- Fix Jinja2 template rendering with starlette==0.14.2 (alberttorosyan)

## 3.7.5 Mar 18, 2022

- Add request aborting functionality in single run page tabs (arsengit)
- Render plotly figures properly in single run page (arsengit)

## 3.7.4 Mar 15, 2022

- Fix density min and max validation calculation (VkoHov)

## 3.7.3 Mar 14, 2022

- Add missing names for dynamically imported files in single run page (arsengit)

## 3.7.2 Mar 10, 2022

- Fix issue with rendering UI re keeping long URL (KaroMourad)
- Split code in the single run page to optimize chunk size (arsengit)

## 3.7.1 Mar 10, 2022

- Fix metric queries with epoch=None (alberttorosyan)

## 3.7.0 Mar 9, 2022

### Enhancements:

- Add Run overview tab in run single page (arsengit, VkoHov, KaroMourad, rubenaprikyan)
- Custom max message size for Aim Remote tracking (alberttorosyan)
- Docker images for aim up/server (alberttorosyan)
- TF/Keras adapters refactoring (mihran113)
- Remote tracking client-side retry logic (aramaim)
- Add record_density to initial get-batch request for figures (VkoHov)

### Fixes:

- Fix rendering new lines in texts visualizer (arsengit)

## 3.6.3 Mar 4, 2022

- Fix UI rendering issue on colab (rubenaprikyan)

## 3.6.2 Mar 2, 2022

- Fix chart interactions issue in the Single Run Page Metrics tab (roubkar)
- Fix `resolve_objects` in remote tracking client subtree (alberttorosyan)
- Reject `0` as step/record count (alberttorosyan, VkoHov)
- Fix error on mlflow conversion by experiment id (devfox-se)

## 3.6.1 Feb 25, 2022

- Fix issue with aligning x-axis by custom metric (KaroMourad)
- Add `__AIM_PROXY_URL__` env variable to see full proxy url when running `aim up` command(rubenaprikyan)
- Add `--proxy-url` argument to notebook extension's `%aim up` to render UI correctly if there is a proxy server (rubenaprikyan)
- Add SageMaker integration, `jupyter-server-proxy` s bug-fix script (rubenaprikyan, mahnerak)
- Fix animation support in Plotly visualization and figure loading performance (Hamik25, mihran113)
- Display `None` values in group config column (VkoHov, Hamik25)
- Fix rendering issue on `Select` form search suggestions list (arsengit)
- Fix PL.AimLogger save_dir AttributeError (GeeeekExplorer)
- Remove `__example_type__` substring from param name (VkoHov)

## 3.6.0 Feb 22 2022

### Enhancements:

- Sort params columns in alphabetical order (arsengit)
- Add illustrations for indicating explorer search states (arsengit)
- Ability to export chart as image (KaroMourad)
- Ability to group by metric.context (VkoHov)
- Tune manage columns items highlighting styles (VkoHov)
- Set active style on table actions popover buttons with applied changes (arsengit)
- Unification of Run Custom Object APIs (alberttorosyan, VkoHov)
- Aim repo runs data automatic indexing (alberttorosyan)
- Pytorch Lightning adapter refactoring (mihran113)
- Add Pytorch Ignite integration (mihran113)
- Add wildcard support for `aim runs` subcommands (mihran113)
- Add MLflow logs conversion command (devfox-se)
- Add CustomObject implementation for `hub.dataset` (alberttorosyan)

### Fixes:

- Fix live updated data loss after triggering endless scroll (VkoHov)
- Fix system metric columns pinning functionality and grouping column order (arsengit)
- Fix system metrics search in manage columns popover (VkoHov)
- Fix queries on remote repos (mihran113)
- Fix incorrect boolean value formatting (VkoHov)

## 3.5.4 Feb 15 2022

- Fix batch archive functionality (VkoHov)
- Add repo lock/release feature (devfox-se)

## 3.5.3 Feb 11 2022

- Fix rendering issue in runs explorer page (arsengit)

## 3.5.2 Feb 10 2022

- Fix issue with displaying current day activity cell on week's first day (rubenaprikyan)
- Fix issue with filtering options while typing in input of autocomplete in Tooltip and Grouping popovers (rubenaprikyan)

## 3.5.1 Feb 4 2022

- Fix folder creation when tracking with remote tracker (aramaim)

## 3.5.0 Feb 3 2022

### Enhancements:

- Ability to hide system metrics from table (arsengit)
- Add input validations to range selectors (Hamik25)
- Improve media panel rendering performance on hovering over images (KaroMourad)
- Add ability to parse and import TensorFlow events into aim (devfox-se)
- Add system parameter logging: CLI, Env, Executable, Git, Installed packages (devfox-se)
- Convert nested non-native objects (e.g. OmegaConf config instance) upon storing (devfox-se)
- Add cli subcommands cp and mv for aim runs command (mihran113)
- Add handler for matplotlib figures in Image and Figure custom objects (devfox-se)
- Improve highlighting of table focused/hovered/selected row (VkoHov)

### Fixes:

- Fix stalled runs deletion (mihran113)
- Fix background transparency in colab when using dark mode of system (rubenaprikyan)
- Fix Grouping and Tooltip popovers states' resetting issue when live-update is on (rubenaprikyan)
- Fix table column's sort functionality issue in Params and Scatters Explorers (rubenaprikyan)

## 3.4.1 Jan 23 2022

- Fix issue with displaying experiment name in Images Explorer table (VkoHov)

## 3.4.0 Jan 22 2022

- Add ability to apply group stacking on media elements list (KaroMourad)
- Add ability to apply sorting by run creation_time on table rows (roubkar)
- Add ability to filter texts table with keyword matching (roubkar, rubenaprikyan)
- Add ability to delete run from settings tab (Hamik25)
- Enhance controls states of explorer pages (arsengit)
- Add --repo, --host arguments support for notebook extension (VkoHov, rubenaprikyan)
- Add trendline options to ScatterPlot (roubkar)
- Add ability to display images in original size and align by width (arsengit)
- Add version, docs and slack links to sidebar (arsengit)
- Enhance AudioPlayer component (arsengit)
- Recover active tab in run details page after reload (roubkar)
- Add ability to archive or delete runs with batches (VkoHov)
- Remote tracking server [experimental] (alberttorosyan, mihran113, aramaim)
- Add ability to change media elements order (VkoHov)
- Add ability to hard delete runs (alberttorosyan)
- Lossy format support for aim.Image (devfox-se)
- Timezone issues fix for creation and end times (mihran113)

## 3.3.5 Jan 14 2022

- Add non-strict write mode to replace not-yet-supported types with their
  string representations. (mahnerak)
- Log pytorch_lightning hyperparameters in non-strict mode. (mahnerak)

## 3.3.4 Jan 10 2022

- Fix issue with WAL files flushing (alberttorosyan)
- Support for omegaconf configs in pytorch_lightning adapter (devfox-se)

## 3.3.3 Dec 24 2021

- Fix issue with showing range panel in Images Explorer (roubkar)

## 3.3.2 Dec 20 2021

- Fix issue with not providing point density value to live-update query (rubenaprikyan)

## 3.3.1 Dec 18 2021

- Fix getValue function to show correct chart title data (KaroMourad)

## 3.3.0 Dec 17 2021

- Add ability to track and explore audios in run detail page (arsengit, VkoHov, devfox-se)
- Add ability to track and visualize texts (mihran113, roubkar)
- Fix boolean values encoding (mahnerak)
- Add Scatter Explorer to visualize correlations between metric last value and hyperparameter (KaroMourad)
- Add ability to track and visualize plotly objects (devfox-se, Hamik25, rubenaprikyan)
- Add ability to query distributions by step range and density (VkoHov, rubenaprikyan)
- Add colab notebook support (mihran113, rubenaprikyan)
- Implement images visualization tab in run detail page (VkoHov, KaroMourad)
- Add custom URL prefix support (mihran113, Hamik25, roubkar)
- Enhance metric selection dropdowns to see lists in alphabetical order (rubenaprikyan)

## 3.2.2 Dec 10 2021

- Fix Run finalization index timeout issue (alberttorosyan)

## 3.2.1 Dec 8 2021

- Add ability to provide custom base path for API (mihran113, roubkar)
- Fix table groups column default order (arsengit)
- Fix table panel height issue in runs explorer page (arsengit)

## 3.2.0 Dec 3 2021

- Add ability to cancel pending request (roubkar, arsengit)
- Add support for secure protocol for API calls (mihran113, roubkar)
- Implement image full size view (VkoHov)
- Add ability to manipulate with image size and rendering type (arsengit)
- Enhance Table column for selected grouping config options (arsengit)
- Implement suggestions list for AimQL search (arsengit, rubenaprikyan)
- Add ability to track and visualize distributions (mihran113, rubenaprikyan)
- Add notebook extension, magic functions (rubenaprikyan)

## 3.1.1 Nov 25 2021

- Apply default ordering on images set (VkoHov)
- Ability to show image data in a tooltip on hover (KaroMourad)
- Support of Image input additional data sources (alberttorosyan)
- Ability to export run props as pandas dataframe (gorarakelyan)
- Slice image sequence by index for the given steps range (alberttorosyan)
- Improve Images Explorer rendering performance through better images list virtualization (roubkar)

## 3.1.0 Nov 20 2021

- Add ability to explore tracked images (VkoHov)
- Improve rendering performance by virtualizing table columns (roubkar)
- Add ability to apply grouping by higher level param key (roubkar)
- Add ability to specify repository path during `aim init` via `--repo` argument (rubenaprikyan)

## 3.0.7 Nov 17 2021

- Fix for missing metrics when numpy.float64 values tracked (alberttorosyan)

## 3.0.6 Nov 9 2021

- Fix for blocking container optimization for in progress runs (alberttorosyan)

## 3.0.5 Nov 9 2021

- Add tqdm package in setup.py required section (mihran113)

## 3.0.4 Nov 8 2021

- Switch to aimrocks 0.0.10 - exposes data flushing interface (mihran113)
- Optimize stored data when runs finalized (mihran113)
- Update `aim reindex` command to run storage optimizations (alberttorosyan)
- Storage partial optimizations on metric/run queries (alberttorosyan)

## 3.0.3 Nov 4 2021

- Bump sqlalchemy version to 1.4.1 (alberttorosyan)

## 3.0.2 Oct 27 2021

- Switch to aimrocks 0.0.9 - built on rocksdb 6.25.3 (alberttorosyan)
- Remove grouping select options from Params app config (VkoHov)
- Sort metrics data in ascending order for X-axis (KaroMourad)

## 3.0.1 Oct 22 2021

- Check telemetry_enabled option on segment initialization (VkoHov)
- Draw LineChart Y-axis (horizontal) tick lines on zooming (KaroMourad)
- Sort select options/params based on input value (roubkar)
- Fix query construction issue for multiple context items (roubkar)
- Fix issue with making API call from Web Worker (VkoHov)

## 3.0.0 Oct 21 2021

- Completely revamped UI:

  - Runs, metrics and params explorers
  - Bookmarks, Tags, Homepage
  - New UI works smooth with ~500 metrics displayed at the same time with full Aim table interactions

- Completely revamped storage:
  - 10x faster embedded storage based on Rocksdb
  - Average run query execution time on ~2000 runs: 0.784s
  - Average metrics query execution time on ~2000 runs with 6000 metrics: 1.552s

## 2.7.1 Jun 30 2021

- Fix bookmark navigation issue (roubkar)
- Empty metric select on X-axis alignment property change (roubkar)

## 2.7.0 Jun 23 2021

- Add ability to export table data as CSV (KaroMourad)
- Add ability to bookmark explore screen state (roubkar)
- Add dashboards and apps API (mihran113)

## 2.6.0 Jun 12 2021

- Resolve namedtuple python 3.5 incompatibility (gorarakelyan)
- Add ability to align X-axis by a metric (mihran113, roubkar)
- Add tooltip popover for the chart hover state (roubkar)

## 2.5.0 May 27 2021

- Set gunicorn timeouts (mihran113)
- Remove redundant deserialize method (gorarakelyan)
- Move the Flask server to main repo to support 'docker'less UI (mihran113)

## 2.4.0 May 13 2021

- Bump up Aim UI to v1.6.0 (gorarakelyan)
- Add xgboost integration (khazhak)
- Update keras adapter interface (khazhak)
- Convert tensors to python numbers (gorarakelyan)

## 2.3.0 Apr 10 2021

- Bump up Aim UI to v1.5.0 (gorarakelyan)
- Set default interval of sys tracking to 10 seconds (gorarakelyan)
- Add ability to track system metrics (gorarakelyan)

## 2.2.1 Mar 31 2021

- Bump up Aim UI to v1.4.1 (gorarakelyan)

## 2.2.0 Mar 24 2021

- Bump up Aim UI to v1.4.0 (gorarakelyan)
- Add Hugging Face integration (Khazhak)
- Reorganize documentation (Tatevv)

## 2.1.6 Feb 26 2021

- Add ability to opt out telemetry (gorarakelyan)
- Remove experiment name from config file when calling repo.remove_branch method (gorarakelyan)

## 2.1.5 Jan 7 2021

- Handle NaN or infinite floats passed to artifacts (gorarakelyan)

## 2.1.4 Dec 2 2020

- Add ability to specify session run hash (gorarakelyan)
- Initialize repo if it was empty when opening session (gorarakelyan)
- Add validation of map artifact parameters (gorarakelyan)

## 2.1.3 Nov 24 2020

- Support comparison of list type contexts (gorarakelyan)

## 2.1.2 Nov 24 2020

- Fix empty contexts comparison issue (gorarakelyan)

## 2.1.1 Nov 22 2020

- Return only selected params in SelectResult (gorarakelyan)

## 2.1.0 Nov 19 2020

- Add AimRepo select method (gorarakelyan)
- Implement SelectResult class (gorarakelyan)

## 2.0.27 Nov 13 2020

- Fix issue with artifact step initializer (gorarakelyan)

## 2.0.26 Nov 10 2020

- Add `block_termination` argument to aim.Session (gorarakelyan)
- Convert infinity parameter to string in artifacts (gorarakelyan)

## 2.0.25 Nov 9 2020

- Reconstruct run metadata file when running close command (gorarakelyan)

## 2.0.24 Nov 8 2020

- Add SIGTERM signal handler (gorarakelyan)
- Run `track` function in a parallel thread (gorarakelyan)
- Add SDK session flush method (gorarakelyan)
- Flush aggregated metrics at a given frequency (gorarakelyan)
- Update run metadata file only on artifacts update (gorarakelyan)

## 2.0.23 Nov 5 2020

- Make experiment name argument required in SDK close command (gorarakelyan)

## 2.0.22 Nov 5 2020

- Add SDK `close` method to close dangling experiments (gorarakelyan)

## 2.0.21 Nov 1 2020

- Resolve compatibility issues with python 3.5.0 (gorarakelyan)

## 2.0.20 Oct 26 2020

- Enable pypi aim package name (gorarakelyan)

## 2.0.19 Oct 25 2020

- Add PyTorch Lightning logger (gorarakelyan)
- Add TensorFlow v1 and v2 keras callbacks support (gorarakelyan)

## 2.0.18 Oct 7 2020

- Add ability to run Aim UI in detached mode (gorarakelyan)
- Add ability to specify repo path when running Aim UI (gorarakelyan)

## 2.0.17 Oct 5 2020

- Rename `AimDE` to `Aim UI` (gorarakelyan)

## 2.0.16 Oct 2 2020

- Add ability to specify host when running AimDE (gorarakelyan)
- Disable `AimContainerCommandManager` (gorarakelyan)
- Remove `aimde` command entry point (gorarakelyan)
- Remove `de` prefix from development environment management commands (gorarakelyan)

## 2.0.15 Sep 21 2020

- Set Map artifact default namespace (gorarakelyan)

## 2.0.14 Sep 21 2020

- Set Metric hashable context to None if no kwarg is passed (gorarakelyan)

## 2.0.13 Sep 21 2020

- Add ability to query runs by metric value (gorarakelyan)
- Add ability to query runs via SDK (gorarakelyan)

## 2.0.12 Sep 12 2020

- Update Session to handle exceptions gracefully (gorarakelyan)

## 2.0.11 Sep 11 2020

- Add alias to keras adapter (gorarakelyan)

## 2.0.10 Sep 10 2020

- Show progress bar when pulling AimDE image (gorarakelyan)

## 2.0.9 Sep 10 2020

- Add ability to start multiple sessions (gorarakelyan)
- Add Aim adapter for keras (gorarakelyan)

## 2.0.8 Aug 26 2020

- Set SDK to select only unarchived runs by default (gorarakelyan)
- Add ability to archive/unarchive runs (gorarakelyan)
- Enable search by run attributes (gorarakelyan)
- Add `is not` keyword to AimQL (gorarakelyan)

## 2.0.7 Aug 21 2020

- Validate Artifact values before storing (gorarakelyan)
- Add sessions to SDK (gorarakelyan)

## 2.0.6 Aug 13 2020

- Add ability to retrieve metrics and traces from repo (gorarakelyan)
- Add SDK `select` method to select runs and artifacts (gorarakelyan)
- Implement search query language (gorarakelyan)

## 2.0.5 Jul 18 2020

- Fix issue with PyPI reStructuredText format compatibility (gorarakelyan)

## 2.0.4 Jul 18 2020

- Add ability to attach tf.summary logs to AimDE (gorarakelyan)

## 2.0.3 Jul 8 2020

- Pass project path to development environment container (gorarakelyan)

## 2.0.2 Jul 7 2020

- Make `epoch` argument optional for `Metric` artifact (gorarakelyan)
- Add ability to automatically commit runs after exit (gorarakelyan)
- Add `aim up` shortcut for running development environment (gorarakelyan)
- Remove first required argument(artifact name) from sdk track function (gorarakelyan)
- Add general dictionary artifact for tracking `key: value` parameters (gorarakelyan)

## 2.0.1 Jun 24 2020

- Fix inconsistent DE naming (gorarakelyan)

## 2.0.0 Jun 18 2020

- Tidy up aim and remove some artifacts (gorarakelyan)
- Update AimContainerCMD to open connection on custom port (gorarakelyan)
- Save passed process uuid to commit configs (gorarakelyan)
- Ability to query processes (gorarakelyan)
- Execute process and store logs into a commit of specific experiment (gorarakelyan)
- Kill running process and its children recursively (gorarakelyan)
- Keep executed processes for monitoring and management (gorarakelyan)
- Add container command handler to exec commands on the host (gorarakelyan)
- Refactor Text artifact to store sentences using protobuf and aimrecords (jamesj-jiao)
- Add ability to pass aim board port as an argument (gorarakelyan)

## 1.2.17 May 8 2020

- Add config command (gorarakelyan)
- Tune artifacts: images, metric_groups, params (gorarakelyan)

## 1.2.16 Apr 29 2020

- Add ability to pass numpy array as a segmentation mask (gorarakelyan)

## 1.2.15 Apr 29 2020

- Add basic image list tracking (gorarakelyan)

## 1.2.14 Apr 27 2020

- Optimize segmentation tracking insight to load faster (gorarakelyan)

## 1.2.13 Apr 25 2020

- Remove GitHub security alert (gorarakelyan)
- Add image semantic segmentation tracking (gorarakelyan)

## 1.2.12 Apr 20 2020

- Add missing init file for aim.artifacts.proto (@mike1808)

## 1.2.11 Apr 16 2020

- Make epoch property optional for Metric (gorarakelyan)

## 1.2.10 Apr 16 2020

- Serialize and store `Metric` records using protobuf and aimrecords (gorarakelyan)
- Create RecordWriter factory which handles artifact records saving (gorarakelyan)
- Extract artifact serialization to ArtifactWriter (mike1808)

## 1.2.9 Mar 16 2020

- Alert prerequisites installation message for running board (gorarakelyan)

## 1.2.8 Mar 15 2020

- Update profiler interface for keras (gorarakelyan)

## 1.2.7 Mar 14 2020

- Add board pull command (gorarakelyan)
- Change board ports to 43800,1,2 (gorarakelyan)
- Add ability to profile graph output nodes (gorarakelyan)
- Remove issue with autograd inside while loop (gorarakelyan)
- Add aim board development mode (gorarakelyan)
- Update board name hash algorithm to md5 (gorarakelyan)
- Add board CLI commands: up, down and upgrade (gorarakelyan)
- Add ability to tag version as a release candidate (gorarakelyan)

## 1.2.6 Feb 28 2020

- Add learning rate update tracking (gorarakelyan)

## 1.2.5 Feb 25 2020

- Add autocommit feature to push command: `aim push -c [-m <msg>]` (gorarakelyan)
- Add cli status command to list branch uncommitted artifacts (gorarakelyan)
- Add an ability to aggregate duplicated nodes within a loop (gorarakelyan)
- Remove gradient break issue when profiling output nodes (gorarakelyan)

## 1.2.4 Feb 20 2020

- Enable profiler to track nodes inside loops (gorarakelyan)
- Ability to disable profiler for evaluation or inference (gorarakelyan)

## 1.2.3 Feb 13 2020

- Set minimum required python version to 3.5.2 (gorarakelyan)

## 1.2.2 Feb 13 2020

- Downgrade required python version (gorarakelyan)

## 1.2.1 Feb 13 2020

- Edit README.md to pass reStructuredText validation on pypi (gorarakelyan)

## 1.2.0 Feb 13 2020

- Make aim CLI directly accessible from main.py (gorarakelyan)
- Add disk space usage tracking (gorarakelyan)
- Add profiler support for Keras (gorarakelyan)
- Add TensorFlow graph nodes profiler (gorarakelyan)
- Add command to run aim live container mounted on aim repo (gorarakelyan)
- Update profiler to track GPU usage (gorarakelyan)
- Add machine resource usage profiler (gorarakelyan)

## 1.1.1 Jan 14 2020

- Remove aim dependencies such as keras, pytorch and etc (gorarakelyan)

## 1.1.0 Jan 12 2020

- Update code diff tracking to be optional (gorarakelyan)
- Add default False value to aim init function (gorarakelyan)
- Update aim repo to correctly identify cwd (gorarakelyan)
- Update push command to commit if msg argument is specified (gorarakelyan)
- Add ability to initialize repo from within the sdk (gorarakelyan)

## 1.0.2 Jan 7 2020

- Remove objects dir from empty .aim branch index (gorarakelyan)

## 1.0.1 Dec 26 2019

- Add cil command to print aim current version (gorarakelyan)

## 1.0.0 Dec 25 2019

- Add aim version number in commit config file (gorarakelyan)
- Update push command to send username and check storage availability (gorarakelyan)
- Add hyper parameters tracking (gorarakelyan)
- Update push command to print shorter file names when pushing to remote (gorarakelyan)
- Update tracking artifacts to be saved in log format (gorarakelyan)
- Add pytorch cuda support to existing sdk artefacts (gorarakelyan)
- Add cli reset command (gorarakelyan)
- Add nested module tracking support to aim sdk (gorarakelyan)
- Add code difference tracking to aim sdk (gorarakelyan)
- Update aim push command to send commits (gorarakelyan)
- Add commit structure implementation (gorarakelyan)
- Add aim commit command synchronized with git commits (gorarakelyan)
- Add version control system factory (gorarakelyan)
- Update all insights example (gorarakelyan)
- Add model gradients tracking (gorarakelyan)
- Add model weights distribution tracking (gorarakelyan)
- Add aim correlation tracking (gorarakelyan)

## 0.2.9 Nov 30 2019

- Update push tolerance when remote origin is invalid (gorarakelyan)

## 0.2.8 Nov 30 2019

- Update aim auth public key search algorithm (gorarakelyan)

## 0.2.7 Nov 14 2019

- Update dependencies torch and torchvision versions (sgevorg)

## 0.2.6 Nov 5 2019

- Update aim track logger (gorarakelyan)

## 0.2.5 Nov 4 2019

- Add branch name validation (gorarakelyan)
- Add single branch push to aim push command (gorarakelyan)

## 0.2.4 Nov 3 2019

- Update aim auth print format (gorarakelyan)
- Update setup.py requirements (gorarakelyan)

## 0.2.3 Nov 3 2019

- Update package requirements (gorarakelyan)

## 0.2.2 Nov 1 2019

- Update package requirements (sgevorg)

## 0.2.1 Nov 1 2019

- Add paramiko to required in setup.py (sgevorg)

## 0.2.0 Nov 1 2019

- Update the repo to prep for open source pypi push (sgevorg)
- Add error and activity logging (sgevorg)
- Add push command robustness (gorarakelyan)
- Add cli auth command (gorarakelyan)
- Add public key authentication (gorarakelyan)
- Update push to send only branches (gorarakelyan)
- Add branching command line interface (gorarakelyan)
- Update skd interface (gorarakelyan)
- Add pytorch examples inside examples directory (gorarakelyan)
- Add model load sdk method (gorarakelyan)
- Add model checkpoint save tests (gorarakelyan)
- Update file sending protocol (gorarakelyan)
- Add model tracking (gorarakelyan)

## 0.1.0 - Sep 23 2019

- Update setup py to build cython extensions (gorarakelyan)
- Update tcp client to send multiple files through one connection (gorarakelyan)
- Update tcp client to send images (gorarakelyan)
- Update sdk track functionality to support multiple metrics (gorarakelyan)
- Update push command for sending repo to a given remote (gorarakelyan)
- Add cli remote commands (gorarakelyan)
- Update cli architecture from single group of commands to multiple groups (gorarakelyan)
- Add testing env first skeleton and versions (sgevorg)
- Add dummy exporting files from .aim-test (sgevorg)
- Add description for Testing Environment (sgevorg)
- Update metadata structure and handling (sgevorg)
- Add support for seq2seq models (sgevorg)
- Update the output of doker image build to be more informative and intuitive (sgevorg)
- Update README.MD with changed Aim messaging (sgevorg)
- Remove setup.cfg file (maybe temporarily) (sgevorg)
- Update the location for docker build template files, move to data/ (sgevorg)
- Update the `docs/cli.md` for aim-deploy docs (sgevorg)
- Add docker deploy `.aim/deploy_temp/<model>` cleanup at the end of the build (sgevorg)
- Add Docker Deploy via `aim-deploy` command (sgevorg)
- Add Docker image generate skeleton (sgevorg)
- Add AimModel.load_mode static function to parse `.aim` files (sgevorg)
- Update exporter to decouple from specifics of exporting and framework (sgevorg)
- Add model export with `.aim` extension (sgevorg)
- Remove pack/unpack of the metadata (sgevorg)
- Add pack/unpack to add metadata to model for engine processing (sgevorg)
- Add aim-deploy command configuration in cli (sgevorg)
- Add basic cli (sgevorg)
- Update setup.py for cli first version (sgevorg)
- Add initial cli specs (sgevorg)
- Add directories: the initial skeleton of the repo (sgevorg)
- Add gitignore, license file and other basics for repo (sgevorg)<|MERGE_RESOLUTION|>--- conflicted
+++ resolved
@@ -1,6 +1,5 @@
 # Changelog
 
-<<<<<<< HEAD
 ## Unreleased
 
 ### Enhancements:
@@ -18,7 +17,7 @@
 - Preserve the search input value of the grouping dropdown (VkoHov)
 - Fix params duplication in dropdowns (VkoHov)
 - Resolve typing latency issue in the query search input (arsengit)
-=======
+
 ## 3.10.2 May 26, 2022
 
 - Adjust SRP Logs row height calculation (VkoHov)
@@ -27,7 +26,6 @@
 - Fix Pytorch Lightning adapter `finalize` method (mihran113)
 - Fix params duplication in dropdowns (VkoHov)
 - Skip system params in Explorer pages (alberttorosyan)
->>>>>>> d2d134c5
 
 ## 3.10.1 May 18, 2022
 
