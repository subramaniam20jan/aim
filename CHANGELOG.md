# Changelog

<<<<<<< HEAD
## Unreleased

### Enhancements:

- Add the ability to attach/remove tags on the Run Page (roubkar)
- Support dictionary as an argument of `Run.track` (alberttorosyan)
- Display the tags of the run in the tables of the explorers (VkoHov)
- Revamp Figures explorer controls and grouping sections for better onboarding and usability (VkoHov, KaroMourad)

### Fixes:

- Adjust the visibility of the run color in tables (VkoHov)
=======
## 3.13.2 Sep 10, 2022

- Fix content overlapping issue of x-axis alignment dropdown (KaroMourad)
- Fix the regression line rendering issue on Scatter plot exported image (KaroMourad)
>>>>>>> 23b3883d

## 3.13.1 Sep 1, 2022

- Add support for querying metrics by last value (mihran113)
- Fix aim reindex command failure (alberttorosyan)
- Fix issue with remote runs re-open (mihran113)
- Deprecate custom set Run.hash values (alberttorosyan)
- Tune mlflow converter run properties (tmynn)
- Fix `AimLogger` deprecation issues related to release of PyTorch Lightning v1.7 (djwessel)

## 3.13.0 Aug 21, 2022

### Enhancements:

- Add Figures Explorer to visualize and compare plotly figures (rubenaprikyan, KaroMourad, arsengit, VkoHov, roubkar)
- Add Base Explorer as core of all explorers (rubenaprikyan, KaroMourad, arsengit, VkoHov, roubkar)
- Add logging for remote resource cleanup and network stability (mihran113)
- Restrict Run.hash to auto-generated values only (alberttorosyan)
- Add ability to compare selected runs from the table (arsengit)
- Notify users about failed/stalled runs (mahnerak, alberttorosyan)
- Add ability to pin metrics in Run Page (mihran113, roubkar)
- Add step for unit tests for nightly releases workflow (mihran113)
- Add Keras-Tuner integration (tmynn)
- Add Weights & Biases to Aim log converter (tmynn)

### Fixes:

- Fix chart exporting issue (KaroMourad)
- Fix aim ui rendering issue on notebooks (rubenaprikyan)
- Fix live update retry to show live data after solving connection problems with the server (rubenaprikyan)
- Fix tensorboard convert while converting tensor (sharathmk99)
- Fix incorrect column keys of metrics in the table grid of the runs dashboard (VkoHov)
- Fix git info collection (mihran113)
- Fix code block content and query copying functionality (arsengit)
- Provide compatibility between plotly and matplotlib (tmynn)
- Warn to use aim.Image if aim.Figure fails (tmynn)

## 3.12.2 Aug 5, 2022

- Fix formatting of empty metric contexts (VkoHov)
- Apply lazy loading on metrics in Run Page (roubkar)

## 3.12.1 Aug 2, 2022

- Loosen version requirements for grpcio (alberttorosyan)
- Fix remote heartbeat-watcher resource cleanup (mihran113)
- Break long metric names into multiple lines in Run Page (roubkar)
- Enable run filtering by metric values (mihran113)
- Fix Cython version to eliminate build errors (mihran113)

## 3.12.0 Jul 22, 2022

### Enhancements:

- Add ability to set axes range manually for line charts on UI (KaroMourad)
- Add more user-friendly querying for dates (mihran113, arsengit)
- Filter redundant tooltip data from URL config state (KaroMourad)
- Improve rendering performance by enhancing table columns virtualization mechanism (roubkar)
- Increase visibility and usability of the Show table diff button (arsengit)
- Add support for tensorboard audios conversion (mihran113)
- Format params keys/paths properly (VkoHov)
- Mention explicitly run params everywhere params is mentioned (VkoHov)
- Add ability to hide a batch of items in explorers (VkoHov)
- Add ability to sort by the last value of the metric in table (VkoHov)
- Preserve active line even if it is dropped out of the filtered area (VkoHov)
- Add run duration property for SDK and queries (mihran113)
- Add client vs server version check for remote tracking server (mihran113)
- Add Remote tracking client heartbeat (mihran113)

### Fixes:

- Tune table sorting icon box overlapping with column box in compact mode (KaroMourad)
- Fix tensorboard log conversion for images (mihran113)
- Check if gradient is None when tracking gradient distributions (kage08)
- Fix displaying non-syntax errors across Aim UI (arsengit)
- Fix queries on remote repos (mihran113)
- Fix interval progress reports for query apis (mihran113)
- Fix query request cancellation errors (mihran113)
- Auto-detect and address inconsistencies in meta and series trees (mahnerak)

## 3.11.2 Jul 8, 2022

### Enhancements:

- Display the error position when getting syntax errors after searching (arsengit)

### Fixes:

- Avoid saving crashed or terminated search requests as the last state on explorers (arsengit)
- Remove the progress bar blinking when searching runs in Runs Explorer (KaroMourad)
- Fix the "matched runs" sentence color style in progress bars (KaroMourad)
- Fix `SyntaxError` handling for python3.10+ (mihran113)
- Fix generic Exceptions handling and adjust HTTPException handling (alberttorosyan)

## 3.11.1 Jun 27, 2022

- Replace base58 encoder with base64 (KaroMourad, VkoHov)
- Fix Notes tab loading issue (arsengit)
- Fix the loading logic of the `monaco editor` across the Aim Ui (arsengit)
- Fix `Table` export functionality in Params and Scatters explorers (arsengit)
- Allow mixing numeric types on a single Sequence (alberttorosyan)

## 3.11.0 Jun 21, 2022

### Enhancements:

- Add `--uds` option for `aim up` command (mihran113)
- Add progress reporting for search APIs and tqdm progress for SDK queries (mihran113)
- Add all the attributes of runs in the grouping popovers (KaroMourad)
- Display progress bar on Explorer pages when searching metadata (KaroMourad)
- Improve the processing speed for tb to aim converter (osoblanco)
- Adjust charts hover attributes position calculation and styles (KaroMourad)
- Improve formatting of numbers by setting maximum precision (KaroMourad)
- Add cloud storage backups to AWS S3 for aim repo runs (karan2801)
- Add LightGBM integration example (gorarakelyan)
- Add descriptive document titles for pages (KaroMourad)
- Implement unit-tests for aim SDK utils (yeghiakoronian)
- Display std.dev/err aggregated values in the table (VkoHov)
- Add `active` state indicator property for `aim.Run` (mihran113)
- Add `active` state indicators on the chart (VkoHov)
- Add ability to edit run name and description of run (VkoHov)
- Show the description in the sidebar of the run overview tab (VkoHov)
- Add all the attributes of run in the tooltip (VkoHov)
- Optimize the initial render time of Aim UI by using more lightweight font-family (arsengit)
- Use monaco editor as the syntax highlighter across the Aim UI (arsengit)
- Add loader to the top of the logs box in the run page (VkoHov)
- Add the date and the duration of run in the header of the single run page (VkoHov)
- Add the name, status and duration of run in the runs table of the tags page (VkoHov)
- Fit long name values in manage columns popover (arsengit)
- Add caching mechanism for sequence queries to optimize query performance (mihran113)
- Use step random hash as a key for metric sequences (alberttorosyan)

### Fixes:

- Fix issue with tensorboard to aim conversion (osoblanco)
- Fix reset zoom history on alignment type change (KaroMourad)
- Fix issue with rendering incorrect data when x-axis aligned by `relative time/epoch` (KaroMourad)
- Fix LineCart axis ticks overlapping issue on log scale (KaroMourad)
- Change zooming default option to multiple (VkoHov)
- Change grouped rows' min and max values names to `Group Min` and `Group Max` (VkoHov)
- Preserve the search input value of the grouping dropdown (VkoHov)
- Change the titles and placeholders in popovers (VkoHov)
- Resolve typing latency issue in the query search input (arsengit)
- Reorder and add non-hideable table columns (arsengit)
- Change the font of the runs navigation popover (VkoHov)
- Keep color persistence state after page reload (VkoHov)
- Resolve content blinking issue after search in the run page (arsengit)
- Fix scroll to bottom on live-update in logs tab (VkoHov)
- Fix timezone issues for activity map (mihran113)
- Fix `aim up` command output when `--port 0` is passed (mihran113)

## 3.10.3 May 31, 2022

- Adjust the content overflowing of the Delete and the Archive modals (VkoHov)
- Resolve issue with redirect in run page (arsengit)

## 3.10.2 May 26, 2022

- Adjust SRP Logs row height calculation (VkoHov)
- Fix issue with live update requests scheduler (rubenaprikyan)
- Fix log capturing crash during run garbage collection (mihran113)
- Fix Pytorch Lightning adapter `finalize` method (mihran113)
- Fix params duplication in dropdowns (VkoHov)
- Skip system params in Explorer pages (alberttorosyan)

## 3.10.1 May 18, 2022

- Resolve issue with rendering run params in the overview tab of SRP (arsengit)
- Fix issue with search query state update (arsengit)

## 3.10.0 May 17, 2022

### Enhancements:

- Add ability to adjust the density of the visible content in tables (roubkar)
- Set `metric.name` as default option for grouping (roubkar)
- Show user-selected params before group config in chart popover (roubkar)
- Optimize stream decoding performance on UI (mahnerak)
- Add support for animated image formats to Aim Image object (devfox-se)
- Add `AimLogger` for Catboost (devfox-se)
- Add `AimCallback` for LightGBM (devfox-se)
- Keep the extents of `HighPlot` axes brush in the state and the URL (VkoHov)
- Integrate `aim` with `cimport`-able `aimrocks` (mahnerak)
- Add `__slots__` to some classes to improve performance (mahnerak)
- Define base abstractions for `Iterator` and `DB` by borrowing from `aimrocks` (mahnerak)
- Use `KeysIterator` and `ValuesIterator` wrappers instead of reimplementing (mahnerak)
- Rename `PrefixView.container` to `PrefixView.parent` (mahnerak)
- Reimplement `absolute_path` (mahnerak)
- Cython bindings for `PrefixView`, `TreeView`, `Container`, `ArrayView` (mahnerak)
- Add ability to track and visualize stdout/stderr (mihran113, VkoHov)
- Fix `AimLogger` deprecation issues related to release of PyTorch Lightning v1.5 (arnauddhaene)
- Enable better autocomplete experience with monaco editor (arsengit)
- Pre-loading and caching necessary resources, add pre-loader animation to Aim UI (arsengit)

### Fixes:

- Remove hard-coded installation of pre-requirements (mahnerak)
- Remove duplicate code from `TreeView` and `Container` methods (mahnerak)
- Fix issue with filtering metrics values in single run page (KaroMourad)

## 3.9.4 May 12, 2022

- Fix run remote tracking queue cleanup (mihran113)
- Fix HF callback before training access (mihran113)
- Fix compatibility with Jinja 3.1 (devfox-se)

## 3.9.3 May 10, 2022

- Fix affecting stroke types after changing color persistence (KaroMourad)

## 3.9.2 Apr 29, 2022

- Move aim_ui package data to separate directory (devfox-se)

## 3.9.1 Apr 29, 2022

- Move aim_ui package data to separate directory (devfox-se)

## 3.9.0 Apr 29, 2022

### Enhancements:

- Add `Notes Tab` to single run page (arsengit)
- Add the run name to the batch delete and the batch archive modals (VkoHov)
- Increase the scalability of rendering lines in charts (KaroMourad)
- Increase live update requests delay to prevent performance issues (rubenaprikyan)
- Change font-family to monospace in the Table component (arsengit)
- Add info massage for single value sliders (VkoHov)
- Add `--log-level` argument for aim up/server commands (mihran113)
- Add notes backend api interface (devfox-se)
- Fix type hints in `Repo` class (uduse)

### Fixes:

- Fix LineChart y-dimension margin calculation (KaroMourad)
- Fix HighPlot lines partially rendering issue (KaroMourad)
- Fix HighPlot axis ticks overlapping issue (KaroMourad)
- Fix sorting Params/Scatters explorer axis ticks (KaroMourad)
- Fix compatibility with pytorch-lightning v1.6.0 (mihran113)
- Fix the image's original size cropping (VkoHov)
- Fix `PATH` related issues for `alembic` and `uvicorn` (mihran113)
- Fix queries for custom object APIs (mihran113)
- Fix chart height updating when resize mode changed (VkoHov)
- Fix HuggingFace callback context capturing (mihran113)
- Fix Params/Scatters explorers' row hiding functionality (VkoHov)
- Fix Profiler logs are saved outside repo directory (devfox-se)

## 3.8.1 Apr 6, 2022

- Encode run hash before including in CSS selectors (Hamik25)
- Fix displaying incorrect metric values for large range scale in LineChart (KaroMourad)
- Fix issue with rendering lines for large range scale in LineChart (KaroMourad)
- Fix issue with URL state sync for bookmarks (roubkar)
- Fix issue with displaying negative param values on Aim UI (roubkar)
- Fix row hiding functionality (roubkar)
- Tune RunOverviewTab container styles (arsengit)
- Update documentations links on UI (rubenaprikyan)
- Fix `RepoIndexManager` run's reference cleanup (mihran113)
- Fix remote run finalization (mihran113)
- Fix issue with fetch on load more (infinite scroll) functionality in Runs Explorer (rubenaprikyan)

## 3.8.0 Mar 26, 2022

### Enhancements:

- Hugging Face adapter refactoring (mihran113)
- Add run description columns to all run specific tables (VkoHov, mihran113)
- Change images rendering optimization default value to smoother (VkoHov)
- Set default steps ordering to desc in single run tabs (VkoHov, devfox-se)
- Add run name to grouping, ordering and run navigation popovers (VkoHov)
- Add ability to apply color scale on columns with numeric values (VkoHov)
- Refactored XGBoost AimCallback (devfox-se)
- Reopenable callbacks for integrations (mihran113)
- Add DVC integration (devfox-se)
- Add API profiler and unified API error response (devfox-se)
- Add API to retrieve N'th step of sequence (devfox-se)

### Fixes:

- Fix issue with calculation of active point on mouse hover in the LineChart (KaroMourad)
- Fix issue with wrong URL caching for Explorer pages (roubkar)
- Fix issue with focusing on the chart active point while moving the cursor (KaroMourad)
- Fix the image full view toggle icon visibility if the image has a white background (VkoHov)
- Fix scroll to the end of the audio tab (VkoHov)
- Add scrollbar to image full view mode content (VkoHov)
- Fix issues with run name/description not being set (mihran113)
- Fix issue with run single page tabs result caching (mihran113)
- Fix git system param tracking (devfox-se)
- Fix runs manual closing (mihran113)
- Fix Docker image creation step in packaging workflow (alberttorosyan)
- Fix Jinja2 template rendering with starlette==0.14.2 (alberttorosyan)

## 3.7.5 Mar 18, 2022

- Add request aborting functionality in single run page tabs (arsengit)
- Render plotly figures properly in single run page (arsengit)

## 3.7.4 Mar 15, 2022

- Fix density min and max validation calculation (VkoHov)

## 3.7.3 Mar 14, 2022

- Add missing names for dynamically imported files in single run page (arsengit)

## 3.7.2 Mar 10, 2022

- Fix issue with rendering UI re keeping long URL (KaroMourad)
- Split code in the single run page to optimize chunk size (arsengit)

## 3.7.1 Mar 10, 2022

- Fix metric queries with epoch=None (alberttorosyan)

## 3.7.0 Mar 9, 2022

### Enhancements:

- Add Run overview tab in run single page (arsengit, VkoHov, KaroMourad, rubenaprikyan)
- Custom max message size for Aim Remote tracking (alberttorosyan)
- Docker images for aim up/server (alberttorosyan)
- TF/Keras adapters refactoring (mihran113)
- Remote tracking client-side retry logic (aramaim)
- Add record_density to initial get-batch request for figures (VkoHov)

### Fixes:

- Fix rendering new lines in texts visualizer (arsengit)

## 3.6.3 Mar 4, 2022

- Fix UI rendering issue on colab (rubenaprikyan)

## 3.6.2 Mar 2, 2022

- Fix chart interactions issue in the Single Run Page Metrics tab (roubkar)
- Fix `resolve_objects` in remote tracking client subtree (alberttorosyan)
- Reject `0` as step/record count (alberttorosyan, VkoHov)
- Fix error on mlflow conversion by experiment id (devfox-se)

## 3.6.1 Feb 25, 2022

- Fix issue with aligning x-axis by custom metric (KaroMourad)
- Add `__AIM_PROXY_URL__` env variable to see full proxy url when running `aim up` command(rubenaprikyan)
- Add `--proxy-url` argument to notebook extension's `%aim up` to render UI correctly if there is a proxy server (rubenaprikyan)
- Add SageMaker integration, `jupyter-server-proxy` s bug-fix script (rubenaprikyan, mahnerak)
- Fix animation support in Plotly visualization and figure loading performance (Hamik25, mihran113)
- Display `None` values in group config column (VkoHov, Hamik25)
- Fix rendering issue on `Select` form search suggestions list (arsengit)
- Fix PL.AimLogger save_dir AttributeError (GeeeekExplorer)
- Remove `__example_type__` substring from param name (VkoHov)

## 3.6.0 Feb 22 2022

### Enhancements:

- Sort params columns in alphabetical order (arsengit)
- Add illustrations for indicating explorer search states (arsengit)
- Ability to export chart as image (KaroMourad)
- Ability to group by metric.context (VkoHov)
- Tune manage columns items highlighting styles (VkoHov)
- Set active style on table actions popover buttons with applied changes (arsengit)
- Unification of Run Custom Object APIs (alberttorosyan, VkoHov)
- Aim repo runs data automatic indexing (alberttorosyan)
- Pytorch Lightning adapter refactoring (mihran113)
- Add Pytorch Ignite integration (mihran113)
- Add wildcard support for `aim runs` subcommands (mihran113)
- Add MLflow logs conversion command (devfox-se)
- Add CustomObject implementation for `hub.dataset` (alberttorosyan)

### Fixes:

- Fix live updated data loss after triggering endless scroll (VkoHov)
- Fix system metric columns pinning functionality and grouping column order (arsengit)
- Fix system metrics search in manage columns popover (VkoHov)
- Fix queries on remote repos (mihran113)
- Fix incorrect boolean value formatting (VkoHov)

## 3.5.4 Feb 15 2022

- Fix batch archive functionality (VkoHov)
- Add repo lock/release feature (devfox-se)

## 3.5.3 Feb 11 2022

- Fix rendering issue in runs explorer page (arsengit)

## 3.5.2 Feb 10 2022

- Fix issue with displaying current day activity cell on week's first day (rubenaprikyan)
- Fix issue with filtering options while typing in input of autocomplete in Tooltip and Grouping popovers (rubenaprikyan)

## 3.5.1 Feb 4 2022

- Fix folder creation when tracking with remote tracker (aramaim)

## 3.5.0 Feb 3 2022

### Enhancements:

- Ability to hide system metrics from table (arsengit)
- Add input validations to range selectors (Hamik25)
- Improve media panel rendering performance on hovering over images (KaroMourad)
- Add ability to parse and import TensorFlow events into aim (devfox-se)
- Add system parameter logging: CLI, Env, Executable, Git, Installed packages (devfox-se)
- Convert nested non-native objects (e.g. OmegaConf config instance) upon storing (devfox-se)
- Add cli subcommands cp and mv for aim runs command (mihran113)
- Add handler for matplotlib figures in Image and Figure custom objects (devfox-se)
- Improve highlighting of table focused/hovered/selected row (VkoHov)

### Fixes:

- Fix stalled runs deletion (mihran113)
- Fix background transparency in colab when using dark mode of system (rubenaprikyan)
- Fix Grouping and Tooltip popovers states' resetting issue when live-update is on (rubenaprikyan)
- Fix table column's sort functionality issue in Params and Scatters Explorers (rubenaprikyan)

## 3.4.1 Jan 23 2022

- Fix issue with displaying experiment name in Images Explorer table (VkoHov)

## 3.4.0 Jan 22 2022

- Add ability to apply group stacking on media elements list (KaroMourad)
- Add ability to apply sorting by run creation_time on table rows (roubkar)
- Add ability to filter texts table with keyword matching (roubkar, rubenaprikyan)
- Add ability to delete run from settings tab (Hamik25)
- Enhance controls states of explorer pages (arsengit)
- Add --repo, --host arguments support for notebook extension (VkoHov, rubenaprikyan)
- Add trendline options to ScatterPlot (roubkar)
- Add ability to display images in original size and align by width (arsengit)
- Add version, docs and slack links to sidebar (arsengit)
- Enhance AudioPlayer component (arsengit)
- Recover active tab in run details page after reload (roubkar)
- Add ability to archive or delete runs with batches (VkoHov)
- Remote tracking server [experimental] (alberttorosyan, mihran113, aramaim)
- Add ability to change media elements order (VkoHov)
- Add ability to hard delete runs (alberttorosyan)
- Lossy format support for aim.Image (devfox-se)
- Timezone issues fix for creation and end times (mihran113)

## 3.3.5 Jan 14 2022

- Add non-strict write mode to replace not-yet-supported types with their
  string representations. (mahnerak)
- Log pytorch_lightning hyperparameters in non-strict mode. (mahnerak)

## 3.3.4 Jan 10 2022

- Fix issue with WAL files flushing (alberttorosyan)
- Support for omegaconf configs in pytorch_lightning adapter (devfox-se)

## 3.3.3 Dec 24 2021

- Fix issue with showing range panel in Images Explorer (roubkar)

## 3.3.2 Dec 20 2021

- Fix issue with not providing point density value to live-update query (rubenaprikyan)

## 3.3.1 Dec 18 2021

- Fix getValue function to show correct chart title data (KaroMourad)

## 3.3.0 Dec 17 2021

- Add ability to track and explore audios in run detail page (arsengit, VkoHov, devfox-se)
- Add ability to track and visualize texts (mihran113, roubkar)
- Fix boolean values encoding (mahnerak)
- Add Scatter Explorer to visualize correlations between metric last value and hyperparameter (KaroMourad)
- Add ability to track and visualize plotly objects (devfox-se, Hamik25, rubenaprikyan)
- Add ability to query distributions by step range and density (VkoHov, rubenaprikyan)
- Add colab notebook support (mihran113, rubenaprikyan)
- Implement images visualization tab in run detail page (VkoHov, KaroMourad)
- Add custom URL prefix support (mihran113, Hamik25, roubkar)
- Enhance metric selection dropdowns to see lists in alphabetical order (rubenaprikyan)

## 3.2.2 Dec 10 2021

- Fix Run finalization index timeout issue (alberttorosyan)

## 3.2.1 Dec 8 2021

- Add ability to provide custom base path for API (mihran113, roubkar)
- Fix table groups column default order (arsengit)
- Fix table panel height issue in runs explorer page (arsengit)

## 3.2.0 Dec 3 2021

- Add ability to cancel pending request (roubkar, arsengit)
- Add support for secure protocol for API calls (mihran113, roubkar)
- Implement image full size view (VkoHov)
- Add ability to manipulate with image size and rendering type (arsengit)
- Enhance Table column for selected grouping config options (arsengit)
- Implement suggestions list for AimQL search (arsengit, rubenaprikyan)
- Add ability to track and visualize distributions (mihran113, rubenaprikyan)
- Add notebook extension, magic functions (rubenaprikyan)

## 3.1.1 Nov 25 2021

- Apply default ordering on images set (VkoHov)
- Ability to show image data in a tooltip on hover (KaroMourad)
- Support of Image input additional data sources (alberttorosyan)
- Ability to export run props as pandas dataframe (gorarakelyan)
- Slice image sequence by index for the given steps range (alberttorosyan)
- Improve Images Explorer rendering performance through better images list virtualization (roubkar)

## 3.1.0 Nov 20 2021

- Add ability to explore tracked images (VkoHov)
- Improve rendering performance by virtualizing table columns (roubkar)
- Add ability to apply grouping by higher level param key (roubkar)
- Add ability to specify repository path during `aim init` via `--repo` argument (rubenaprikyan)

## 3.0.7 Nov 17 2021

- Fix for missing metrics when numpy.float64 values tracked (alberttorosyan)

## 3.0.6 Nov 9 2021

- Fix for blocking container optimization for in progress runs (alberttorosyan)

## 3.0.5 Nov 9 2021

- Add tqdm package in setup.py required section (mihran113)

## 3.0.4 Nov 8 2021

- Switch to aimrocks 0.0.10 - exposes data flushing interface (mihran113)
- Optimize stored data when runs finalized (mihran113)
- Update `aim reindex` command to run storage optimizations (alberttorosyan)
- Storage partial optimizations on metric/run queries (alberttorosyan)

## 3.0.3 Nov 4 2021

- Bump sqlalchemy version to 1.4.1 (alberttorosyan)

## 3.0.2 Oct 27 2021

- Switch to aimrocks 0.0.9 - built on rocksdb 6.25.3 (alberttorosyan)
- Remove grouping select options from Params app config (VkoHov)
- Sort metrics data in ascending order for X-axis (KaroMourad)

## 3.0.1 Oct 22 2021

- Check telemetry_enabled option on segment initialization (VkoHov)
- Draw LineChart Y-axis (horizontal) tick lines on zooming (KaroMourad)
- Sort select options/params based on input value (roubkar)
- Fix query construction issue for multiple context items (roubkar)
- Fix issue with making API call from Web Worker (VkoHov)

## 3.0.0 Oct 21 2021

- Completely revamped UI:

  - Runs, metrics and params explorers
  - Bookmarks, Tags, Homepage
  - New UI works smooth with ~500 metrics displayed at the same time with full Aim table interactions

- Completely revamped storage:
  - 10x faster embedded storage based on Rocksdb
  - Average run query execution time on ~2000 runs: 0.784s
  - Average metrics query execution time on ~2000 runs with 6000 metrics: 1.552s

## 2.7.1 Jun 30 2021

- Fix bookmark navigation issue (roubkar)
- Empty metric select on X-axis alignment property change (roubkar)

## 2.7.0 Jun 23 2021

- Add ability to export table data as CSV (KaroMourad)
- Add ability to bookmark explore screen state (roubkar)
- Add dashboards and apps API (mihran113)

## 2.6.0 Jun 12 2021

- Resolve namedtuple python 3.5 incompatibility (gorarakelyan)
- Add ability to align X-axis by a metric (mihran113, roubkar)
- Add tooltip popover for the chart hover state (roubkar)

## 2.5.0 May 27 2021

- Set gunicorn timeouts (mihran113)
- Remove redundant deserialize method (gorarakelyan)
- Move the Flask server to main repo to support 'docker'less UI (mihran113)

## 2.4.0 May 13 2021

- Bump up Aim UI to v1.6.0 (gorarakelyan)
- Add xgboost integration (khazhak)
- Update keras adapter interface (khazhak)
- Convert tensors to python numbers (gorarakelyan)

## 2.3.0 Apr 10 2021

- Bump up Aim UI to v1.5.0 (gorarakelyan)
- Set default interval of sys tracking to 10 seconds (gorarakelyan)
- Add ability to track system metrics (gorarakelyan)

## 2.2.1 Mar 31 2021

- Bump up Aim UI to v1.4.1 (gorarakelyan)

## 2.2.0 Mar 24 2021

- Bump up Aim UI to v1.4.0 (gorarakelyan)
- Add Hugging Face integration (Khazhak)
- Reorganize documentation (Tatevv)

## 2.1.6 Feb 26 2021

- Add ability to opt out telemetry (gorarakelyan)
- Remove experiment name from config file when calling repo.remove_branch method (gorarakelyan)

## 2.1.5 Jan 7 2021

- Handle NaN or infinite floats passed to artifacts (gorarakelyan)

## 2.1.4 Dec 2 2020

- Add ability to specify session run hash (gorarakelyan)
- Initialize repo if it was empty when opening session (gorarakelyan)
- Add validation of map artifact parameters (gorarakelyan)

## 2.1.3 Nov 24 2020

- Support comparison of list type contexts (gorarakelyan)

## 2.1.2 Nov 24 2020

- Fix empty contexts comparison issue (gorarakelyan)

## 2.1.1 Nov 22 2020

- Return only selected params in SelectResult (gorarakelyan)

## 2.1.0 Nov 19 2020

- Add AimRepo select method (gorarakelyan)
- Implement SelectResult class (gorarakelyan)

## 2.0.27 Nov 13 2020

- Fix issue with artifact step initializer (gorarakelyan)

## 2.0.26 Nov 10 2020

- Add `block_termination` argument to aim.Session (gorarakelyan)
- Convert infinity parameter to string in artifacts (gorarakelyan)

## 2.0.25 Nov 9 2020

- Reconstruct run metadata file when running close command (gorarakelyan)

## 2.0.24 Nov 8 2020

- Add SIGTERM signal handler (gorarakelyan)
- Run `track` function in a parallel thread (gorarakelyan)
- Add SDK session flush method (gorarakelyan)
- Flush aggregated metrics at a given frequency (gorarakelyan)
- Update run metadata file only on artifacts update (gorarakelyan)

## 2.0.23 Nov 5 2020

- Make experiment name argument required in SDK close command (gorarakelyan)

## 2.0.22 Nov 5 2020

- Add SDK `close` method to close dangling experiments (gorarakelyan)

## 2.0.21 Nov 1 2020

- Resolve compatibility issues with python 3.5.0 (gorarakelyan)

## 2.0.20 Oct 26 2020

- Enable pypi aim package name (gorarakelyan)

## 2.0.19 Oct 25 2020

- Add PyTorch Lightning logger (gorarakelyan)
- Add TensorFlow v1 and v2 keras callbacks support (gorarakelyan)

## 2.0.18 Oct 7 2020

- Add ability to run Aim UI in detached mode (gorarakelyan)
- Add ability to specify repo path when running Aim UI (gorarakelyan)

## 2.0.17 Oct 5 2020

- Rename `AimDE` to `Aim UI` (gorarakelyan)

## 2.0.16 Oct 2 2020

- Add ability to specify host when running AimDE (gorarakelyan)
- Disable `AimContainerCommandManager` (gorarakelyan)
- Remove `aimde` command entry point (gorarakelyan)
- Remove `de` prefix from development environment management commands (gorarakelyan)

## 2.0.15 Sep 21 2020

- Set Map artifact default namespace (gorarakelyan)

## 2.0.14 Sep 21 2020

- Set Metric hashable context to None if no kwarg is passed (gorarakelyan)

## 2.0.13 Sep 21 2020

- Add ability to query runs by metric value (gorarakelyan)
- Add ability to query runs via SDK (gorarakelyan)

## 2.0.12 Sep 12 2020

- Update Session to handle exceptions gracefully (gorarakelyan)

## 2.0.11 Sep 11 2020

- Add alias to keras adapter (gorarakelyan)

## 2.0.10 Sep 10 2020

- Show progress bar when pulling AimDE image (gorarakelyan)

## 2.0.9 Sep 10 2020

- Add ability to start multiple sessions (gorarakelyan)
- Add Aim adapter for keras (gorarakelyan)

## 2.0.8 Aug 26 2020

- Set SDK to select only unarchived runs by default (gorarakelyan)
- Add ability to archive/unarchive runs (gorarakelyan)
- Enable search by run attributes (gorarakelyan)
- Add `is not` keyword to AimQL (gorarakelyan)

## 2.0.7 Aug 21 2020

- Validate Artifact values before storing (gorarakelyan)
- Add sessions to SDK (gorarakelyan)

## 2.0.6 Aug 13 2020

- Add ability to retrieve metrics and traces from repo (gorarakelyan)
- Add SDK `select` method to select runs and artifacts (gorarakelyan)
- Implement search query language (gorarakelyan)

## 2.0.5 Jul 18 2020

- Fix issue with PyPI reStructuredText format compatibility (gorarakelyan)

## 2.0.4 Jul 18 2020

- Add ability to attach tf.summary logs to AimDE (gorarakelyan)

## 2.0.3 Jul 8 2020

- Pass project path to development environment container (gorarakelyan)

## 2.0.2 Jul 7 2020

- Make `epoch` argument optional for `Metric` artifact (gorarakelyan)
- Add ability to automatically commit runs after exit (gorarakelyan)
- Add `aim up` shortcut for running development environment (gorarakelyan)
- Remove first required argument(artifact name) from sdk track function (gorarakelyan)
- Add general dictionary artifact for tracking `key: value` parameters (gorarakelyan)

## 2.0.1 Jun 24 2020

- Fix inconsistent DE naming (gorarakelyan)

## 2.0.0 Jun 18 2020

- Tidy up aim and remove some artifacts (gorarakelyan)
- Update AimContainerCMD to open connection on custom port (gorarakelyan)
- Save passed process uuid to commit configs (gorarakelyan)
- Ability to query processes (gorarakelyan)
- Execute process and store logs into a commit of specific experiment (gorarakelyan)
- Kill running process and its children recursively (gorarakelyan)
- Keep executed processes for monitoring and management (gorarakelyan)
- Add container command handler to exec commands on the host (gorarakelyan)
- Refactor Text artifact to store sentences using protobuf and aimrecords (jamesj-jiao)
- Add ability to pass aim board port as an argument (gorarakelyan)

## 1.2.17 May 8 2020

- Add config command (gorarakelyan)
- Tune artifacts: images, metric_groups, params (gorarakelyan)

## 1.2.16 Apr 29 2020

- Add ability to pass numpy array as a segmentation mask (gorarakelyan)

## 1.2.15 Apr 29 2020

- Add basic image list tracking (gorarakelyan)

## 1.2.14 Apr 27 2020

- Optimize segmentation tracking insight to load faster (gorarakelyan)

## 1.2.13 Apr 25 2020

- Remove GitHub security alert (gorarakelyan)
- Add image semantic segmentation tracking (gorarakelyan)

## 1.2.12 Apr 20 2020

- Add missing init file for aim.artifacts.proto (@mike1808)

## 1.2.11 Apr 16 2020

- Make epoch property optional for Metric (gorarakelyan)

## 1.2.10 Apr 16 2020

- Serialize and store `Metric` records using protobuf and aimrecords (gorarakelyan)
- Create RecordWriter factory which handles artifact records saving (gorarakelyan)
- Extract artifact serialization to ArtifactWriter (mike1808)

## 1.2.9 Mar 16 2020

- Alert prerequisites installation message for running board (gorarakelyan)

## 1.2.8 Mar 15 2020

- Update profiler interface for keras (gorarakelyan)

## 1.2.7 Mar 14 2020

- Add board pull command (gorarakelyan)
- Change board ports to 43800,1,2 (gorarakelyan)
- Add ability to profile graph output nodes (gorarakelyan)
- Remove issue with autograd inside while loop (gorarakelyan)
- Add aim board development mode (gorarakelyan)
- Update board name hash algorithm to md5 (gorarakelyan)
- Add board CLI commands: up, down and upgrade (gorarakelyan)
- Add ability to tag version as a release candidate (gorarakelyan)

## 1.2.6 Feb 28 2020

- Add learning rate update tracking (gorarakelyan)

## 1.2.5 Feb 25 2020

- Add autocommit feature to push command: `aim push -c [-m <msg>]` (gorarakelyan)
- Add cli status command to list branch uncommitted artifacts (gorarakelyan)
- Add an ability to aggregate duplicated nodes within a loop (gorarakelyan)
- Remove gradient break issue when profiling output nodes (gorarakelyan)

## 1.2.4 Feb 20 2020

- Enable profiler to track nodes inside loops (gorarakelyan)
- Ability to disable profiler for evaluation or inference (gorarakelyan)

## 1.2.3 Feb 13 2020

- Set minimum required python version to 3.5.2 (gorarakelyan)

## 1.2.2 Feb 13 2020

- Downgrade required python version (gorarakelyan)

## 1.2.1 Feb 13 2020

- Edit README.md to pass reStructuredText validation on pypi (gorarakelyan)

## 1.2.0 Feb 13 2020

- Make aim CLI directly accessible from main.py (gorarakelyan)
- Add disk space usage tracking (gorarakelyan)
- Add profiler support for Keras (gorarakelyan)
- Add TensorFlow graph nodes profiler (gorarakelyan)
- Add command to run aim live container mounted on aim repo (gorarakelyan)
- Update profiler to track GPU usage (gorarakelyan)
- Add machine resource usage profiler (gorarakelyan)

## 1.1.1 Jan 14 2020

- Remove aim dependencies such as keras, pytorch and etc (gorarakelyan)

## 1.1.0 Jan 12 2020

- Update code diff tracking to be optional (gorarakelyan)
- Add default False value to aim init function (gorarakelyan)
- Update aim repo to correctly identify cwd (gorarakelyan)
- Update push command to commit if msg argument is specified (gorarakelyan)
- Add ability to initialize repo from within the sdk (gorarakelyan)

## 1.0.2 Jan 7 2020

- Remove objects dir from empty .aim branch index (gorarakelyan)

## 1.0.1 Dec 26 2019

- Add cil command to print aim current version (gorarakelyan)

## 1.0.0 Dec 25 2019

- Add aim version number in commit config file (gorarakelyan)
- Update push command to send username and check storage availability (gorarakelyan)
- Add hyper parameters tracking (gorarakelyan)
- Update push command to print shorter file names when pushing to remote (gorarakelyan)
- Update tracking artifacts to be saved in log format (gorarakelyan)
- Add pytorch cuda support to existing sdk artefacts (gorarakelyan)
- Add cli reset command (gorarakelyan)
- Add nested module tracking support to aim sdk (gorarakelyan)
- Add code difference tracking to aim sdk (gorarakelyan)
- Update aim push command to send commits (gorarakelyan)
- Add commit structure implementation (gorarakelyan)
- Add aim commit command synchronized with git commits (gorarakelyan)
- Add version control system factory (gorarakelyan)
- Update all insights example (gorarakelyan)
- Add model gradients tracking (gorarakelyan)
- Add model weights distribution tracking (gorarakelyan)
- Add aim correlation tracking (gorarakelyan)

## 0.2.9 Nov 30 2019

- Update push tolerance when remote origin is invalid (gorarakelyan)

## 0.2.8 Nov 30 2019

- Update aim auth public key search algorithm (gorarakelyan)

## 0.2.7 Nov 14 2019

- Update dependencies torch and torchvision versions (sgevorg)

## 0.2.6 Nov 5 2019

- Update aim track logger (gorarakelyan)

## 0.2.5 Nov 4 2019

- Add branch name validation (gorarakelyan)
- Add single branch push to aim push command (gorarakelyan)

## 0.2.4 Nov 3 2019

- Update aim auth print format (gorarakelyan)
- Update setup.py requirements (gorarakelyan)

## 0.2.3 Nov 3 2019

- Update package requirements (gorarakelyan)

## 0.2.2 Nov 1 2019

- Update package requirements (sgevorg)

## 0.2.1 Nov 1 2019

- Add paramiko to required in setup.py (sgevorg)

## 0.2.0 Nov 1 2019

- Update the repo to prep for open source pypi push (sgevorg)
- Add error and activity logging (sgevorg)
- Add push command robustness (gorarakelyan)
- Add cli auth command (gorarakelyan)
- Add public key authentication (gorarakelyan)
- Update push to send only branches (gorarakelyan)
- Add branching command line interface (gorarakelyan)
- Update skd interface (gorarakelyan)
- Add pytorch examples inside examples directory (gorarakelyan)
- Add model load sdk method (gorarakelyan)
- Add model checkpoint save tests (gorarakelyan)
- Update file sending protocol (gorarakelyan)
- Add model tracking (gorarakelyan)

## 0.1.0 - Sep 23 2019

- Update setup py to build cython extensions (gorarakelyan)
- Update tcp client to send multiple files through one connection (gorarakelyan)
- Update tcp client to send images (gorarakelyan)
- Update sdk track functionality to support multiple metrics (gorarakelyan)
- Update push command for sending repo to a given remote (gorarakelyan)
- Add cli remote commands (gorarakelyan)
- Update cli architecture from single group of commands to multiple groups (gorarakelyan)
- Add testing env first skeleton and versions (sgevorg)
- Add dummy exporting files from .aim-test (sgevorg)
- Add description for Testing Environment (sgevorg)
- Update metadata structure and handling (sgevorg)
- Add support for seq2seq models (sgevorg)
- Update the output of doker image build to be more informative and intuitive (sgevorg)
- Update README.MD with changed Aim messaging (sgevorg)
- Remove setup.cfg file (maybe temporarily) (sgevorg)
- Update the location for docker build template files, move to data/ (sgevorg)
- Update the `docs/cli.md` for aim-deploy docs (sgevorg)
- Add docker deploy `.aim/deploy_temp/<model>` cleanup at the end of the build (sgevorg)
- Add Docker Deploy via `aim-deploy` command (sgevorg)
- Add Docker image generate skeleton (sgevorg)
- Add AimModel.load_mode static function to parse `.aim` files (sgevorg)
- Update exporter to decouple from specifics of exporting and framework (sgevorg)
- Add model export with `.aim` extension (sgevorg)
- Remove pack/unpack of the metadata (sgevorg)
- Add pack/unpack to add metadata to model for engine processing (sgevorg)
- Add aim-deploy command configuration in cli (sgevorg)
- Add basic cli (sgevorg)
- Update setup.py for cli first version (sgevorg)
- Add initial cli specs (sgevorg)
- Add directories: the initial skeleton of the repo (sgevorg)
- Add gitignore, license file and other basics for repo (sgevorg)<|MERGE_RESOLUTION|>--- conflicted
+++ resolved
@@ -1,6 +1,5 @@
 # Changelog
 
-<<<<<<< HEAD
 ## Unreleased
 
 ### Enhancements:
@@ -13,12 +12,11 @@
 ### Fixes:
 
 - Adjust the visibility of the run color in tables (VkoHov)
-=======
+
 ## 3.13.2 Sep 10, 2022
 
 - Fix content overlapping issue of x-axis alignment dropdown (KaroMourad)
 - Fix the regression line rendering issue on Scatter plot exported image (KaroMourad)
->>>>>>> 23b3883d
 
 ## 3.13.1 Sep 1, 2022
 
