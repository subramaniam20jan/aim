--- conflicted
+++ resolved
@@ -1,6 +1,5 @@
 # Changelog
 
-<<<<<<< HEAD
 ## Unreleased
 
 ### Enhancements:
@@ -11,7 +10,7 @@
 ### Fixes:
 
 - Adjust the visibility of the run color in tables (VkoHov)
-=======
+
 ## 3.13.1 Sep 1, 2022
 
 - Add support for querying metrics by last value (mihran113)
@@ -19,7 +18,6 @@
 - Fix issue with remote runs re-open (mihran113)
 - Deprecate custom set Run.hash values (alberttorosyan)
 - Tune mlflow converter run properties (tmynn)
->>>>>>> 1abec749
 - Fix `AimLogger` deprecation issues related to release of PyTorch Lightning v1.7 (djwessel)
 
 ## 3.13.0 Aug 21, 2022
