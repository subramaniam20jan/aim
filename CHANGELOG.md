--- conflicted
+++ resolved
@@ -1,14 +1,12 @@
 # Changelog
 
-<<<<<<< HEAD
 ## Unreleased
 
 - Add ability to apply grouping by higher level param key (roubkar)
-=======
+
 ## 3.0.6 Nov 9 2021
 
 - Fix for blocking container optimization for in progress runs (alberttorosyan)
->>>>>>> eeda536d
 
 ## 3.0.5 Nov 9 2021
 
