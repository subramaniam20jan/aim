# Changelog

<<<<<<< HEAD
## Unreleased

### Enhancements:

- Add the ability to attach/remove tags on the Run Page (roubkar)
- Support dictionary as an argument of `Run.track` (alberttorosyan)
- Display the tags of the run in the tables of the explorers (VkoHov)
- Revamp Figures explorer controls and grouping sections for better onboarding and usability (VkoHov, KaroMourad)
- Replace the spinner loader with a lighter one (VkoHov)
- Add fast.ai integration (tmynn)
- Add command for dangling params cleanup (mihran113)

### Fixes:

- Change unit-tests data isolation mechanism (alberttorosyan)
- Adjust the visibility of the run color in tables (VkoHov)
- Fix response headers for remote tracking server (mihran113)
=======
## 3.13.4 Sep 25, 2022

- Add the ability to disable smoothing explicitly (KaroMourad)
- Virtualize the run params list in the Run page (roubkar)
>>>>>>> e03641ec

## 3.13.3 Sep 16, 2022

- Fix request cancellation on `Logs` tab (mihran113)
- Fix the data live update handling in the Logs tab (VkoHov)

## 3.13.2 Sep 10, 2022

- Fix content overlapping issue of x-axis alignment dropdown (KaroMourad)
- Fix the regression line rendering issue on Scatter plot exported image (KaroMourad)

## 3.13.1 Sep 1, 2022

- Add support for querying metrics by last value (mihran113)
- Fix aim reindex command failure (alberttorosyan)
- Fix issue with remote runs re-open (mihran113)
- Deprecate custom set Run.hash values (alberttorosyan)
- Tune mlflow converter run properties (tmynn)
- Fix `AimLogger` deprecation issues related to release of PyTorch Lightning v1.7 (djwessel)

## 3.13.0 Aug 21, 2022

### Enhancements:

- Add Figures Explorer to visualize and compare plotly figures (rubenaprikyan, KaroMourad, arsengit, VkoHov, roubkar)
- Add Base Explorer as core of all explorers (rubenaprikyan, KaroMourad, arsengit, VkoHov, roubkar)
- Add logging for remote resource cleanup and network stability (mihran113)
- Restrict Run.hash to auto-generated values only (alberttorosyan)
- Add ability to compare selected runs from the table (arsengit)
- Notify users about failed/stalled runs (mahnerak, alberttorosyan)
- Add ability to pin metrics in Run Page (mihran113, roubkar)
- Add step for unit tests for nightly releases workflow (mihran113)
- Add Keras-Tuner integration (tmynn)
- Add Weights & Biases to Aim log converter (tmynn)

### Fixes:

- Fix chart exporting issue (KaroMourad)
- Fix aim ui rendering issue on notebooks (rubenaprikyan)
- Fix live update retry to show live data after solving connection problems with the server (rubenaprikyan)
- Fix tensorboard convert while converting tensor (sharathmk99)
- Fix incorrect column keys of metrics in the table grid of the runs dashboard (VkoHov)
- Fix git info collection (mihran113)
- Fix code block content and query copying functionality (arsengit)
- Provide compatibility between plotly and matplotlib (tmynn)
- Warn to use aim.Image if aim.Figure fails (tmynn)

## 3.12.2 Aug 5, 2022

- Fix formatting of empty metric contexts (VkoHov)
- Apply lazy loading on metrics in Run Page (roubkar)

## 3.12.1 Aug 2, 2022

- Loosen version requirements for grpcio (alberttorosyan)
- Fix remote heartbeat-watcher resource cleanup (mihran113)
- Break long metric names into multiple lines in Run Page (roubkar)
- Enable run filtering by metric values (mihran113)
- Fix Cython version to eliminate build errors (mihran113)

## 3.12.0 Jul 22, 2022

### Enhancements:

- Add ability to set axes range manually for line charts on UI (KaroMourad)
- Add more user-friendly querying for dates (mihran113, arsengit)
- Filter redundant tooltip data from URL config state (KaroMourad)
- Improve rendering performance by enhancing table columns virtualization mechanism (roubkar)
- Increase visibility and usability of the Show table diff button (arsengit)
- Add support for tensorboard audios conversion (mihran113)
- Format params keys/paths properly (VkoHov)
- Mention explicitly run params everywhere params is mentioned (VkoHov)
- Add ability to hide a batch of items in explorers (VkoHov)
- Add ability to sort by the last value of the metric in table (VkoHov)
- Preserve active line even if it is dropped out of the filtered area (VkoHov)
- Add run duration property for SDK and queries (mihran113)
- Add client vs server version check for remote tracking server (mihran113)
- Add Remote tracking client heartbeat (mihran113)

### Fixes:

- Tune table sorting icon box overlapping with column box in compact mode (KaroMourad)
- Fix tensorboard log conversion for images (mihran113)
- Check if gradient is None when tracking gradient distributions (kage08)
- Fix displaying non-syntax errors across Aim UI (arsengit)
- Fix queries on remote repos (mihran113)
- Fix interval progress reports for query apis (mihran113)
- Fix query request cancellation errors (mihran113)
- Auto-detect and address inconsistencies in meta and series trees (mahnerak)

## 3.11.2 Jul 8, 2022

### Enhancements:

- Display the error position when getting syntax errors after searching (arsengit)

### Fixes:

- Avoid saving crashed or terminated search requests as the last state on explorers (arsengit)
- Remove the progress bar blinking when searching runs in Runs Explorer (KaroMourad)
- Fix the "matched runs" sentence color style in progress bars (KaroMourad)
- Fix `SyntaxError` handling for python3.10+ (mihran113)
- Fix generic Exceptions handling and adjust HTTPException handling (alberttorosyan)

## 3.11.1 Jun 27, 2022

- Replace base58 encoder with base64 (KaroMourad, VkoHov)
- Fix Notes tab loading issue (arsengit)
- Fix the loading logic of the `monaco editor` across the Aim Ui (arsengit)
- Fix `Table` export functionality in Params and Scatters explorers (arsengit)
- Allow mixing numeric types on a single Sequence (alberttorosyan)

## 3.11.0 Jun 21, 2022

### Enhancements:

- Add `--uds` option for `aim up` command (mihran113)
- Add progress reporting for search APIs and tqdm progress for SDK queries (mihran113)
- Add all the attributes of runs in the grouping popovers (KaroMourad)
- Display progress bar on Explorer pages when searching metadata (KaroMourad)
- Improve the processing speed for tb to aim converter (osoblanco)
- Adjust charts hover attributes position calculation and styles (KaroMourad)
- Improve formatting of numbers by setting maximum precision (KaroMourad)
- Add cloud storage backups to AWS S3 for aim repo runs (karan2801)
- Add LightGBM integration example (gorarakelyan)
- Add descriptive document titles for pages (KaroMourad)
- Implement unit-tests for aim SDK utils (yeghiakoronian)
- Display std.dev/err aggregated values in the table (VkoHov)
- Add `active` state indicator property for `aim.Run` (mihran113)
- Add `active` state indicators on the chart (VkoHov)
- Add ability to edit run name and description of run (VkoHov)
- Show the description in the sidebar of the run overview tab (VkoHov)
- Add all the attributes of run in the tooltip (VkoHov)
- Optimize the initial render time of Aim UI by using more lightweight font-family (arsengit)
- Use monaco editor as the syntax highlighter across the Aim UI (arsengit)
- Add loader to the top of the logs box in the run page (VkoHov)
- Add the date and the duration of run in the header of the single run page (VkoHov)
- Add the name, status and duration of run in the runs table of the tags page (VkoHov)
- Fit long name values in manage columns popover (arsengit)
- Add caching mechanism for sequence queries to optimize query performance (mihran113)
- Use step random hash as a key for metric sequences (alberttorosyan)

### Fixes:

- Fix issue with tensorboard to aim conversion (osoblanco)
- Fix reset zoom history on alignment type change (KaroMourad)
- Fix issue with rendering incorrect data when x-axis aligned by `relative time/epoch` (KaroMourad)
- Fix LineCart axis ticks overlapping issue on log scale (KaroMourad)
- Change zooming default option to multiple (VkoHov)
- Change grouped rows' min and max values names to `Group Min` and `Group Max` (VkoHov)
- Preserve the search input value of the grouping dropdown (VkoHov)
- Change the titles and placeholders in popovers (VkoHov)
- Resolve typing latency issue in the query search input (arsengit)
- Reorder and add non-hideable table columns (arsengit)
- Change the font of the runs navigation popover (VkoHov)
- Keep color persistence state after page reload (VkoHov)
- Resolve content blinking issue after search in the run page (arsengit)
- Fix scroll to bottom on live-update in logs tab (VkoHov)
- Fix timezone issues for activity map (mihran113)
- Fix `aim up` command output when `--port 0` is passed (mihran113)

## 3.10.3 May 31, 2022

- Adjust the content overflowing of the Delete and the Archive modals (VkoHov)
- Resolve issue with redirect in run page (arsengit)

## 3.10.2 May 26, 2022

- Adjust SRP Logs row height calculation (VkoHov)
- Fix issue with live update requests scheduler (rubenaprikyan)
- Fix log capturing crash during run garbage collection (mihran113)
- Fix Pytorch Lightning adapter `finalize` method (mihran113)
- Fix params duplication in dropdowns (VkoHov)
- Skip system params in Explorer pages (alberttorosyan)

## 3.10.1 May 18, 2022

- Resolve issue with rendering run params in the overview tab of SRP (arsengit)
- Fix issue with search query state update (arsengit)

## 3.10.0 May 17, 2022

### Enhancements:

- Add ability to adjust the density of the visible content in tables (roubkar)
- Set `metric.name` as default option for grouping (roubkar)
- Show user-selected params before group config in chart popover (roubkar)
- Optimize stream decoding performance on UI (mahnerak)
- Add support for animated image formats to Aim Image object (devfox-se)
- Add `AimLogger` for Catboost (devfox-se)
- Add `AimCallback` for LightGBM (devfox-se)
- Keep the extents of `HighPlot` axes brush in the state and the URL (VkoHov)
- Integrate `aim` with `cimport`-able `aimrocks` (mahnerak)
- Add `__slots__` to some classes to improve performance (mahnerak)
- Define base abstractions for `Iterator` and `DB` by borrowing from `aimrocks` (mahnerak)
- Use `KeysIterator` and `ValuesIterator` wrappers instead of reimplementing (mahnerak)
- Rename `PrefixView.container` to `PrefixView.parent` (mahnerak)
- Reimplement `absolute_path` (mahnerak)
- Cython bindings for `PrefixView`, `TreeView`, `Container`, `ArrayView` (mahnerak)
- Add ability to track and visualize stdout/stderr (mihran113, VkoHov)
- Fix `AimLogger` deprecation issues related to release of PyTorch Lightning v1.5 (arnauddhaene)
- Enable better autocomplete experience with monaco editor (arsengit)
- Pre-loading and caching necessary resources, add pre-loader animation to Aim UI (arsengit)

### Fixes:

- Remove hard-coded installation of pre-requirements (mahnerak)
- Remove duplicate code from `TreeView` and `Container` methods (mahnerak)
- Fix issue with filtering metrics values in single run page (KaroMourad)

## 3.9.4 May 12, 2022

- Fix run remote tracking queue cleanup (mihran113)
- Fix HF callback before training access (mihran113)
- Fix compatibility with Jinja 3.1 (devfox-se)

## 3.9.3 May 10, 2022

- Fix affecting stroke types after changing color persistence (KaroMourad)

## 3.9.2 Apr 29, 2022

- Move aim_ui package data to separate directory (devfox-se)

## 3.9.1 Apr 29, 2022

- Move aim_ui package data to separate directory (devfox-se)

## 3.9.0 Apr 29, 2022

### Enhancements:

- Add `Notes Tab` to single run page (arsengit)
- Add the run name to the batch delete and the batch archive modals (VkoHov)
- Increase the scalability of rendering lines in charts (KaroMourad)
- Increase live update requests delay to prevent performance issues (rubenaprikyan)
- Change font-family to monospace in the Table component (arsengit)
- Add info massage for single value sliders (VkoHov)
- Add `--log-level` argument for aim up/server commands (mihran113)
- Add notes backend api interface (devfox-se)
- Fix type hints in `Repo` class (uduse)

### Fixes:

- Fix LineChart y-dimension margin calculation (KaroMourad)
- Fix HighPlot lines partially rendering issue (KaroMourad)
- Fix HighPlot axis ticks overlapping issue (KaroMourad)
- Fix sorting Params/Scatters explorer axis ticks (KaroMourad)
- Fix compatibility with pytorch-lightning v1.6.0 (mihran113)
- Fix the image's original size cropping (VkoHov)
- Fix `PATH` related issues for `alembic` and `uvicorn` (mihran113)
- Fix queries for custom object APIs (mihran113)
- Fix chart height updating when resize mode changed (VkoHov)
- Fix HuggingFace callback context capturing (mihran113)
- Fix Params/Scatters explorers' row hiding functionality (VkoHov)
- Fix Profiler logs are saved outside repo directory (devfox-se)

## 3.8.1 Apr 6, 2022

- Encode run hash before including in CSS selectors (Hamik25)
- Fix displaying incorrect metric values for large range scale in LineChart (KaroMourad)
- Fix issue with rendering lines for large range scale in LineChart (KaroMourad)
- Fix issue with URL state sync for bookmarks (roubkar)
- Fix issue with displaying negative param values on Aim UI (roubkar)
- Fix row hiding functionality (roubkar)
- Tune RunOverviewTab container styles (arsengit)
- Update documentations links on UI (rubenaprikyan)
- Fix `RepoIndexManager` run's reference cleanup (mihran113)
- Fix remote run finalization (mihran113)
- Fix issue with fetch on load more (infinite scroll) functionality in Runs Explorer (rubenaprikyan)

## 3.8.0 Mar 26, 2022

### Enhancements:

- Hugging Face adapter refactoring (mihran113)
- Add run description columns to all run specific tables (VkoHov, mihran113)
- Change images rendering optimization default value to smoother (VkoHov)
- Set default steps ordering to desc in single run tabs (VkoHov, devfox-se)
- Add run name to grouping, ordering and run navigation popovers (VkoHov)
- Add ability to apply color scale on columns with numeric values (VkoHov)
- Refactored XGBoost AimCallback (devfox-se)
- Reopenable callbacks for integrations (mihran113)
- Add DVC integration (devfox-se)
- Add API profiler and unified API error response (devfox-se)
- Add API to retrieve N'th step of sequence (devfox-se)

### Fixes:

- Fix issue with calculation of active point on mouse hover in the LineChart (KaroMourad)
- Fix issue with wrong URL caching for Explorer pages (roubkar)
- Fix issue with focusing on the chart active point while moving the cursor (KaroMourad)
- Fix the image full view toggle icon visibility if the image has a white background (VkoHov)
- Fix scroll to the end of the audio tab (VkoHov)
- Add scrollbar to image full view mode content (VkoHov)
- Fix issues with run name/description not being set (mihran113)
- Fix issue with run single page tabs result caching (mihran113)
- Fix git system param tracking (devfox-se)
- Fix runs manual closing (mihran113)
- Fix Docker image creation step in packaging workflow (alberttorosyan)
- Fix Jinja2 template rendering with starlette==0.14.2 (alberttorosyan)

## 3.7.5 Mar 18, 2022

- Add request aborting functionality in single run page tabs (arsengit)
- Render plotly figures properly in single run page (arsengit)

## 3.7.4 Mar 15, 2022

- Fix density min and max validation calculation (VkoHov)

## 3.7.3 Mar 14, 2022

- Add missing names for dynamically imported files in single run page (arsengit)

## 3.7.2 Mar 10, 2022

- Fix issue with rendering UI re keeping long URL (KaroMourad)
- Split code in the single run page to optimize chunk size (arsengit)

## 3.7.1 Mar 10, 2022

- Fix metric queries with epoch=None (alberttorosyan)

## 3.7.0 Mar 9, 2022

### Enhancements:

- Add Run overview tab in run single page (arsengit, VkoHov, KaroMourad, rubenaprikyan)
- Custom max message size for Aim Remote tracking (alberttorosyan)
- Docker images for aim up/server (alberttorosyan)
- TF/Keras adapters refactoring (mihran113)
- Remote tracking client-side retry logic (aramaim)
- Add record_density to initial get-batch request for figures (VkoHov)

### Fixes:

- Fix rendering new lines in texts visualizer (arsengit)

## 3.6.3 Mar 4, 2022

- Fix UI rendering issue on colab (rubenaprikyan)

## 3.6.2 Mar 2, 2022

- Fix chart interactions issue in the Single Run Page Metrics tab (roubkar)
- Fix `resolve_objects` in remote tracking client subtree (alberttorosyan)
- Reject `0` as step/record count (alberttorosyan, VkoHov)
- Fix error on mlflow conversion by experiment id (devfox-se)

## 3.6.1 Feb 25, 2022

- Fix issue with aligning x-axis by custom metric (KaroMourad)
- Add `__AIM_PROXY_URL__` env variable to see full proxy url when running `aim up` command(rubenaprikyan)
- Add `--proxy-url` argument to notebook extension's `%aim up` to render UI correctly if there is a proxy server (rubenaprikyan)
- Add SageMaker integration, `jupyter-server-proxy` s bug-fix script (rubenaprikyan, mahnerak)
- Fix animation support in Plotly visualization and figure loading performance (Hamik25, mihran113)
- Display `None` values in group config column (VkoHov, Hamik25)
- Fix rendering issue on `Select` form search suggestions list (arsengit)
- Fix PL.AimLogger save_dir AttributeError (GeeeekExplorer)
- Remove `__example_type__` substring from param name (VkoHov)

## 3.6.0 Feb 22 2022

### Enhancements:

- Sort params columns in alphabetical order (arsengit)
- Add illustrations for indicating explorer search states (arsengit)
- Ability to export chart as image (KaroMourad)
- Ability to group by metric.context (VkoHov)
- Tune manage columns items highlighting styles (VkoHov)
- Set active style on table actions popover buttons with applied changes (arsengit)
- Unification of Run Custom Object APIs (alberttorosyan, VkoHov)
- Aim repo runs data automatic indexing (alberttorosyan)
- Pytorch Lightning adapter refactoring (mihran113)
- Add Pytorch Ignite integration (mihran113)
- Add wildcard support for `aim runs` subcommands (mihran113)
- Add MLflow logs conversion command (devfox-se)
- Add CustomObject implementation for `hub.dataset` (alberttorosyan)

### Fixes:

- Fix live updated data loss after triggering endless scroll (VkoHov)
- Fix system metric columns pinning functionality and grouping column order (arsengit)
- Fix system metrics search in manage columns popover (VkoHov)
- Fix queries on remote repos (mihran113)
- Fix incorrect boolean value formatting (VkoHov)

## 3.5.4 Feb 15 2022

- Fix batch archive functionality (VkoHov)
- Add repo lock/release feature (devfox-se)

## 3.5.3 Feb 11 2022

- Fix rendering issue in runs explorer page (arsengit)

## 3.5.2 Feb 10 2022

- Fix issue with displaying current day activity cell on week's first day (rubenaprikyan)
- Fix issue with filtering options while typing in input of autocomplete in Tooltip and Grouping popovers (rubenaprikyan)

## 3.5.1 Feb 4 2022

- Fix folder creation when tracking with remote tracker (aramaim)

## 3.5.0 Feb 3 2022

### Enhancements:

- Ability to hide system metrics from table (arsengit)
- Add input validations to range selectors (Hamik25)
- Improve media panel rendering performance on hovering over images (KaroMourad)
- Add ability to parse and import TensorFlow events into aim (devfox-se)
- Add system parameter logging: CLI, Env, Executable, Git, Installed packages (devfox-se)
- Convert nested non-native objects (e.g. OmegaConf config instance) upon storing (devfox-se)
- Add cli subcommands cp and mv for aim runs command (mihran113)
- Add handler for matplotlib figures in Image and Figure custom objects (devfox-se)
- Improve highlighting of table focused/hovered/selected row (VkoHov)

### Fixes:

- Fix stalled runs deletion (mihran113)
- Fix background transparency in colab when using dark mode of system (rubenaprikyan)
- Fix Grouping and Tooltip popovers states' resetting issue when live-update is on (rubenaprikyan)
- Fix table column's sort functionality issue in Params and Scatters Explorers (rubenaprikyan)

## 3.4.1 Jan 23 2022

- Fix issue with displaying experiment name in Images Explorer table (VkoHov)

## 3.4.0 Jan 22 2022

- Add ability to apply group stacking on media elements list (KaroMourad)
- Add ability to apply sorting by run creation_time on table rows (roubkar)
- Add ability to filter texts table with keyword matching (roubkar, rubenaprikyan)
- Add ability to delete run from settings tab (Hamik25)
- Enhance controls states of explorer pages (arsengit)
- Add --repo, --host arguments support for notebook extension (VkoHov, rubenaprikyan)
- Add trendline options to ScatterPlot (roubkar)
- Add ability to display images in original size and align by width (arsengit)
- Add version, docs and slack links to sidebar (arsengit)
- Enhance AudioPlayer component (arsengit)
- Recover active tab in run details page after reload (roubkar)
- Add ability to archive or delete runs with batches (VkoHov)
- Remote tracking server [experimental] (alberttorosyan, mihran113, aramaim)
- Add ability to change media elements order (VkoHov)
- Add ability to hard delete runs (alberttorosyan)
- Lossy format support for aim.Image (devfox-se)
- Timezone issues fix for creation and end times (mihran113)

## 3.3.5 Jan 14 2022

- Add non-strict write mode to replace not-yet-supported types with their
  string representations. (mahnerak)
- Log pytorch_lightning hyperparameters in non-strict mode. (mahnerak)

## 3.3.4 Jan 10 2022

- Fix issue with WAL files flushing (alberttorosyan)
- Support for omegaconf configs in pytorch_lightning adapter (devfox-se)

## 3.3.3 Dec 24 2021

- Fix issue with showing range panel in Images Explorer (roubkar)

## 3.3.2 Dec 20 2021

- Fix issue with not providing point density value to live-update query (rubenaprikyan)

## 3.3.1 Dec 18 2021

- Fix getValue function to show correct chart title data (KaroMourad)

## 3.3.0 Dec 17 2021

- Add ability to track and explore audios in run detail page (arsengit, VkoHov, devfox-se)
- Add ability to track and visualize texts (mihran113, roubkar)
- Fix boolean values encoding (mahnerak)
- Add Scatter Explorer to visualize correlations between metric last value and hyperparameter (KaroMourad)
- Add ability to track and visualize plotly objects (devfox-se, Hamik25, rubenaprikyan)
- Add ability to query distributions by step range and density (VkoHov, rubenaprikyan)
- Add colab notebook support (mihran113, rubenaprikyan)
- Implement images visualization tab in run detail page (VkoHov, KaroMourad)
- Add custom URL prefix support (mihran113, Hamik25, roubkar)
- Enhance metric selection dropdowns to see lists in alphabetical order (rubenaprikyan)

## 3.2.2 Dec 10 2021

- Fix Run finalization index timeout issue (alberttorosyan)

## 3.2.1 Dec 8 2021

- Add ability to provide custom base path for API (mihran113, roubkar)
- Fix table groups column default order (arsengit)
- Fix table panel height issue in runs explorer page (arsengit)

## 3.2.0 Dec 3 2021

- Add ability to cancel pending request (roubkar, arsengit)
- Add support for secure protocol for API calls (mihran113, roubkar)
- Implement image full size view (VkoHov)
- Add ability to manipulate with image size and rendering type (arsengit)
- Enhance Table column for selected grouping config options (arsengit)
- Implement suggestions list for AimQL search (arsengit, rubenaprikyan)
- Add ability to track and visualize distributions (mihran113, rubenaprikyan)
- Add notebook extension, magic functions (rubenaprikyan)

## 3.1.1 Nov 25 2021

- Apply default ordering on images set (VkoHov)
- Ability to show image data in a tooltip on hover (KaroMourad)
- Support of Image input additional data sources (alberttorosyan)
- Ability to export run props as pandas dataframe (gorarakelyan)
- Slice image sequence by index for the given steps range (alberttorosyan)
- Improve Images Explorer rendering performance through better images list virtualization (roubkar)

## 3.1.0 Nov 20 2021

- Add ability to explore tracked images (VkoHov)
- Improve rendering performance by virtualizing table columns (roubkar)
- Add ability to apply grouping by higher level param key (roubkar)
- Add ability to specify repository path during `aim init` via `--repo` argument (rubenaprikyan)

## 3.0.7 Nov 17 2021

- Fix for missing metrics when numpy.float64 values tracked (alberttorosyan)

## 3.0.6 Nov 9 2021

- Fix for blocking container optimization for in progress runs (alberttorosyan)

## 3.0.5 Nov 9 2021

- Add tqdm package in setup.py required section (mihran113)

## 3.0.4 Nov 8 2021

- Switch to aimrocks 0.0.10 - exposes data flushing interface (mihran113)
- Optimize stored data when runs finalized (mihran113)
- Update `aim reindex` command to run storage optimizations (alberttorosyan)
- Storage partial optimizations on metric/run queries (alberttorosyan)

## 3.0.3 Nov 4 2021

- Bump sqlalchemy version to 1.4.1 (alberttorosyan)

## 3.0.2 Oct 27 2021

- Switch to aimrocks 0.0.9 - built on rocksdb 6.25.3 (alberttorosyan)
- Remove grouping select options from Params app config (VkoHov)
- Sort metrics data in ascending order for X-axis (KaroMourad)

## 3.0.1 Oct 22 2021

- Check telemetry_enabled option on segment initialization (VkoHov)
- Draw LineChart Y-axis (horizontal) tick lines on zooming (KaroMourad)
- Sort select options/params based on input value (roubkar)
- Fix query construction issue for multiple context items (roubkar)
- Fix issue with making API call from Web Worker (VkoHov)

## 3.0.0 Oct 21 2021

- Completely revamped UI:

  - Runs, metrics and params explorers
  - Bookmarks, Tags, Homepage
  - New UI works smooth with ~500 metrics displayed at the same time with full Aim table interactions

- Completely revamped storage:
  - 10x faster embedded storage based on Rocksdb
  - Average run query execution time on ~2000 runs: 0.784s
  - Average metrics query execution time on ~2000 runs with 6000 metrics: 1.552s

## 2.7.1 Jun 30 2021

- Fix bookmark navigation issue (roubkar)
- Empty metric select on X-axis alignment property change (roubkar)

## 2.7.0 Jun 23 2021

- Add ability to export table data as CSV (KaroMourad)
- Add ability to bookmark explore screen state (roubkar)
- Add dashboards and apps API (mihran113)

## 2.6.0 Jun 12 2021

- Resolve namedtuple python 3.5 incompatibility (gorarakelyan)
- Add ability to align X-axis by a metric (mihran113, roubkar)
- Add tooltip popover for the chart hover state (roubkar)

## 2.5.0 May 27 2021

- Set gunicorn timeouts (mihran113)
- Remove redundant deserialize method (gorarakelyan)
- Move the Flask server to main repo to support 'docker'less UI (mihran113)

## 2.4.0 May 13 2021

- Bump up Aim UI to v1.6.0 (gorarakelyan)
- Add xgboost integration (khazhak)
- Update keras adapter interface (khazhak)
- Convert tensors to python numbers (gorarakelyan)

## 2.3.0 Apr 10 2021

- Bump up Aim UI to v1.5.0 (gorarakelyan)
- Set default interval of sys tracking to 10 seconds (gorarakelyan)
- Add ability to track system metrics (gorarakelyan)

## 2.2.1 Mar 31 2021

- Bump up Aim UI to v1.4.1 (gorarakelyan)

## 2.2.0 Mar 24 2021

- Bump up Aim UI to v1.4.0 (gorarakelyan)
- Add Hugging Face integration (Khazhak)
- Reorganize documentation (Tatevv)

## 2.1.6 Feb 26 2021

- Add ability to opt out telemetry (gorarakelyan)
- Remove experiment name from config file when calling repo.remove_branch method (gorarakelyan)

## 2.1.5 Jan 7 2021

- Handle NaN or infinite floats passed to artifacts (gorarakelyan)

## 2.1.4 Dec 2 2020

- Add ability to specify session run hash (gorarakelyan)
- Initialize repo if it was empty when opening session (gorarakelyan)
- Add validation of map artifact parameters (gorarakelyan)

## 2.1.3 Nov 24 2020

- Support comparison of list type contexts (gorarakelyan)

## 2.1.2 Nov 24 2020

- Fix empty contexts comparison issue (gorarakelyan)

## 2.1.1 Nov 22 2020

- Return only selected params in SelectResult (gorarakelyan)

## 2.1.0 Nov 19 2020

- Add AimRepo select method (gorarakelyan)
- Implement SelectResult class (gorarakelyan)

## 2.0.27 Nov 13 2020

- Fix issue with artifact step initializer (gorarakelyan)

## 2.0.26 Nov 10 2020

- Add `block_termination` argument to aim.Session (gorarakelyan)
- Convert infinity parameter to string in artifacts (gorarakelyan)

## 2.0.25 Nov 9 2020

- Reconstruct run metadata file when running close command (gorarakelyan)

## 2.0.24 Nov 8 2020

- Add SIGTERM signal handler (gorarakelyan)
- Run `track` function in a parallel thread (gorarakelyan)
- Add SDK session flush method (gorarakelyan)
- Flush aggregated metrics at a given frequency (gorarakelyan)
- Update run metadata file only on artifacts update (gorarakelyan)

## 2.0.23 Nov 5 2020

- Make experiment name argument required in SDK close command (gorarakelyan)

## 2.0.22 Nov 5 2020

- Add SDK `close` method to close dangling experiments (gorarakelyan)

## 2.0.21 Nov 1 2020

- Resolve compatibility issues with python 3.5.0 (gorarakelyan)

## 2.0.20 Oct 26 2020

- Enable pypi aim package name (gorarakelyan)

## 2.0.19 Oct 25 2020

- Add PyTorch Lightning logger (gorarakelyan)
- Add TensorFlow v1 and v2 keras callbacks support (gorarakelyan)

## 2.0.18 Oct 7 2020

- Add ability to run Aim UI in detached mode (gorarakelyan)
- Add ability to specify repo path when running Aim UI (gorarakelyan)

## 2.0.17 Oct 5 2020

- Rename `AimDE` to `Aim UI` (gorarakelyan)

## 2.0.16 Oct 2 2020

- Add ability to specify host when running AimDE (gorarakelyan)
- Disable `AimContainerCommandManager` (gorarakelyan)
- Remove `aimde` command entry point (gorarakelyan)
- Remove `de` prefix from development environment management commands (gorarakelyan)

## 2.0.15 Sep 21 2020

- Set Map artifact default namespace (gorarakelyan)

## 2.0.14 Sep 21 2020

- Set Metric hashable context to None if no kwarg is passed (gorarakelyan)

## 2.0.13 Sep 21 2020

- Add ability to query runs by metric value (gorarakelyan)
- Add ability to query runs via SDK (gorarakelyan)

## 2.0.12 Sep 12 2020

- Update Session to handle exceptions gracefully (gorarakelyan)

## 2.0.11 Sep 11 2020

- Add alias to keras adapter (gorarakelyan)

## 2.0.10 Sep 10 2020

- Show progress bar when pulling AimDE image (gorarakelyan)

## 2.0.9 Sep 10 2020

- Add ability to start multiple sessions (gorarakelyan)
- Add Aim adapter for keras (gorarakelyan)

## 2.0.8 Aug 26 2020

- Set SDK to select only unarchived runs by default (gorarakelyan)
- Add ability to archive/unarchive runs (gorarakelyan)
- Enable search by run attributes (gorarakelyan)
- Add `is not` keyword to AimQL (gorarakelyan)

## 2.0.7 Aug 21 2020

- Validate Artifact values before storing (gorarakelyan)
- Add sessions to SDK (gorarakelyan)

## 2.0.6 Aug 13 2020

- Add ability to retrieve metrics and traces from repo (gorarakelyan)
- Add SDK `select` method to select runs and artifacts (gorarakelyan)
- Implement search query language (gorarakelyan)

## 2.0.5 Jul 18 2020

- Fix issue with PyPI reStructuredText format compatibility (gorarakelyan)

## 2.0.4 Jul 18 2020

- Add ability to attach tf.summary logs to AimDE (gorarakelyan)

## 2.0.3 Jul 8 2020

- Pass project path to development environment container (gorarakelyan)

## 2.0.2 Jul 7 2020

- Make `epoch` argument optional for `Metric` artifact (gorarakelyan)
- Add ability to automatically commit runs after exit (gorarakelyan)
- Add `aim up` shortcut for running development environment (gorarakelyan)
- Remove first required argument(artifact name) from sdk track function (gorarakelyan)
- Add general dictionary artifact for tracking `key: value` parameters (gorarakelyan)

## 2.0.1 Jun 24 2020

- Fix inconsistent DE naming (gorarakelyan)

## 2.0.0 Jun 18 2020

- Tidy up aim and remove some artifacts (gorarakelyan)
- Update AimContainerCMD to open connection on custom port (gorarakelyan)
- Save passed process uuid to commit configs (gorarakelyan)
- Ability to query processes (gorarakelyan)
- Execute process and store logs into a commit of specific experiment (gorarakelyan)
- Kill running process and its children recursively (gorarakelyan)
- Keep executed processes for monitoring and management (gorarakelyan)
- Add container command handler to exec commands on the host (gorarakelyan)
- Refactor Text artifact to store sentences using protobuf and aimrecords (jamesj-jiao)
- Add ability to pass aim board port as an argument (gorarakelyan)

## 1.2.17 May 8 2020

- Add config command (gorarakelyan)
- Tune artifacts: images, metric_groups, params (gorarakelyan)

## 1.2.16 Apr 29 2020

- Add ability to pass numpy array as a segmentation mask (gorarakelyan)

## 1.2.15 Apr 29 2020

- Add basic image list tracking (gorarakelyan)

## 1.2.14 Apr 27 2020

- Optimize segmentation tracking insight to load faster (gorarakelyan)

## 1.2.13 Apr 25 2020

- Remove GitHub security alert (gorarakelyan)
- Add image semantic segmentation tracking (gorarakelyan)

## 1.2.12 Apr 20 2020

- Add missing init file for aim.artifacts.proto (@mike1808)

## 1.2.11 Apr 16 2020

- Make epoch property optional for Metric (gorarakelyan)

## 1.2.10 Apr 16 2020

- Serialize and store `Metric` records using protobuf and aimrecords (gorarakelyan)
- Create RecordWriter factory which handles artifact records saving (gorarakelyan)
- Extract artifact serialization to ArtifactWriter (mike1808)

## 1.2.9 Mar 16 2020

- Alert prerequisites installation message for running board (gorarakelyan)

## 1.2.8 Mar 15 2020

- Update profiler interface for keras (gorarakelyan)

## 1.2.7 Mar 14 2020

- Add board pull command (gorarakelyan)
- Change board ports to 43800,1,2 (gorarakelyan)
- Add ability to profile graph output nodes (gorarakelyan)
- Remove issue with autograd inside while loop (gorarakelyan)
- Add aim board development mode (gorarakelyan)
- Update board name hash algorithm to md5 (gorarakelyan)
- Add board CLI commands: up, down and upgrade (gorarakelyan)
- Add ability to tag version as a release candidate (gorarakelyan)

## 1.2.6 Feb 28 2020

- Add learning rate update tracking (gorarakelyan)

## 1.2.5 Feb 25 2020

- Add autocommit feature to push command: `aim push -c [-m <msg>]` (gorarakelyan)
- Add cli status command to list branch uncommitted artifacts (gorarakelyan)
- Add an ability to aggregate duplicated nodes within a loop (gorarakelyan)
- Remove gradient break issue when profiling output nodes (gorarakelyan)

## 1.2.4 Feb 20 2020

- Enable profiler to track nodes inside loops (gorarakelyan)
- Ability to disable profiler for evaluation or inference (gorarakelyan)

## 1.2.3 Feb 13 2020

- Set minimum required python version to 3.5.2 (gorarakelyan)

## 1.2.2 Feb 13 2020

- Downgrade required python version (gorarakelyan)

## 1.2.1 Feb 13 2020

- Edit README.md to pass reStructuredText validation on pypi (gorarakelyan)

## 1.2.0 Feb 13 2020

- Make aim CLI directly accessible from main.py (gorarakelyan)
- Add disk space usage tracking (gorarakelyan)
- Add profiler support for Keras (gorarakelyan)
- Add TensorFlow graph nodes profiler (gorarakelyan)
- Add command to run aim live container mounted on aim repo (gorarakelyan)
- Update profiler to track GPU usage (gorarakelyan)
- Add machine resource usage profiler (gorarakelyan)

## 1.1.1 Jan 14 2020

- Remove aim dependencies such as keras, pytorch and etc (gorarakelyan)

## 1.1.0 Jan 12 2020

- Update code diff tracking to be optional (gorarakelyan)
- Add default False value to aim init function (gorarakelyan)
- Update aim repo to correctly identify cwd (gorarakelyan)
- Update push command to commit if msg argument is specified (gorarakelyan)
- Add ability to initialize repo from within the sdk (gorarakelyan)

## 1.0.2 Jan 7 2020

- Remove objects dir from empty .aim branch index (gorarakelyan)

## 1.0.1 Dec 26 2019

- Add cil command to print aim current version (gorarakelyan)

## 1.0.0 Dec 25 2019

- Add aim version number in commit config file (gorarakelyan)
- Update push command to send username and check storage availability (gorarakelyan)
- Add hyper parameters tracking (gorarakelyan)
- Update push command to print shorter file names when pushing to remote (gorarakelyan)
- Update tracking artifacts to be saved in log format (gorarakelyan)
- Add pytorch cuda support to existing sdk artefacts (gorarakelyan)
- Add cli reset command (gorarakelyan)
- Add nested module tracking support to aim sdk (gorarakelyan)
- Add code difference tracking to aim sdk (gorarakelyan)
- Update aim push command to send commits (gorarakelyan)
- Add commit structure implementation (gorarakelyan)
- Add aim commit command synchronized with git commits (gorarakelyan)
- Add version control system factory (gorarakelyan)
- Update all insights example (gorarakelyan)
- Add model gradients tracking (gorarakelyan)
- Add model weights distribution tracking (gorarakelyan)
- Add aim correlation tracking (gorarakelyan)

## 0.2.9 Nov 30 2019

- Update push tolerance when remote origin is invalid (gorarakelyan)

## 0.2.8 Nov 30 2019

- Update aim auth public key search algorithm (gorarakelyan)

## 0.2.7 Nov 14 2019

- Update dependencies torch and torchvision versions (sgevorg)

## 0.2.6 Nov 5 2019

- Update aim track logger (gorarakelyan)

## 0.2.5 Nov 4 2019

- Add branch name validation (gorarakelyan)
- Add single branch push to aim push command (gorarakelyan)

## 0.2.4 Nov 3 2019

- Update aim auth print format (gorarakelyan)
- Update setup.py requirements (gorarakelyan)

## 0.2.3 Nov 3 2019

- Update package requirements (gorarakelyan)

## 0.2.2 Nov 1 2019

- Update package requirements (sgevorg)

## 0.2.1 Nov 1 2019

- Add paramiko to required in setup.py (sgevorg)

## 0.2.0 Nov 1 2019

- Update the repo to prep for open source pypi push (sgevorg)
- Add error and activity logging (sgevorg)
- Add push command robustness (gorarakelyan)
- Add cli auth command (gorarakelyan)
- Add public key authentication (gorarakelyan)
- Update push to send only branches (gorarakelyan)
- Add branching command line interface (gorarakelyan)
- Update skd interface (gorarakelyan)
- Add pytorch examples inside examples directory (gorarakelyan)
- Add model load sdk method (gorarakelyan)
- Add model checkpoint save tests (gorarakelyan)
- Update file sending protocol (gorarakelyan)
- Add model tracking (gorarakelyan)

## 0.1.0 - Sep 23 2019

- Update setup py to build cython extensions (gorarakelyan)
- Update tcp client to send multiple files through one connection (gorarakelyan)
- Update tcp client to send images (gorarakelyan)
- Update sdk track functionality to support multiple metrics (gorarakelyan)
- Update push command for sending repo to a given remote (gorarakelyan)
- Add cli remote commands (gorarakelyan)
- Update cli architecture from single group of commands to multiple groups (gorarakelyan)
- Add testing env first skeleton and versions (sgevorg)
- Add dummy exporting files from .aim-test (sgevorg)
- Add description for Testing Environment (sgevorg)
- Update metadata structure and handling (sgevorg)
- Add support for seq2seq models (sgevorg)
- Update the output of doker image build to be more informative and intuitive (sgevorg)
- Update README.MD with changed Aim messaging (sgevorg)
- Remove setup.cfg file (maybe temporarily) (sgevorg)
- Update the location for docker build template files, move to data/ (sgevorg)
- Update the `docs/cli.md` for aim-deploy docs (sgevorg)
- Add docker deploy `.aim/deploy_temp/<model>` cleanup at the end of the build (sgevorg)
- Add Docker Deploy via `aim-deploy` command (sgevorg)
- Add Docker image generate skeleton (sgevorg)
- Add AimModel.load_mode static function to parse `.aim` files (sgevorg)
- Update exporter to decouple from specifics of exporting and framework (sgevorg)
- Add model export with `.aim` extension (sgevorg)
- Remove pack/unpack of the metadata (sgevorg)
- Add pack/unpack to add metadata to model for engine processing (sgevorg)
- Add aim-deploy command configuration in cli (sgevorg)
- Add basic cli (sgevorg)
- Update setup.py for cli first version (sgevorg)
- Add initial cli specs (sgevorg)
- Add directories: the initial skeleton of the repo (sgevorg)
- Add gitignore, license file and other basics for repo (sgevorg)<|MERGE_RESOLUTION|>--- conflicted
+++ resolved
@@ -1,6 +1,5 @@
 # Changelog
 
-<<<<<<< HEAD
 ## Unreleased
 
 ### Enhancements:
@@ -18,12 +17,11 @@
 - Change unit-tests data isolation mechanism (alberttorosyan)
 - Adjust the visibility of the run color in tables (VkoHov)
 - Fix response headers for remote tracking server (mihran113)
-=======
+
 ## 3.13.4 Sep 25, 2022
 
 - Add the ability to disable smoothing explicitly (KaroMourad)
 - Virtualize the run params list in the Run page (roubkar)
->>>>>>> e03641ec
 
 ## 3.13.3 Sep 16, 2022
 
