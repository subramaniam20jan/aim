# Changelog

<<<<<<< HEAD
## Unreleased


### Enhancements:

- Implement vertically scalable version of Remote Tracking (mihran113, alberttorosyan)
- Add epoch tracking for PyTorch Lightning (tmynn)
- Add PaddlePaddle integration (tmynn)

=======
## 3.14.3 Oct 29, 2022

- Fix search for empty queries in explorers (KaroMourad)

## 3.14.2 Oct 28, 2022

- Add support to sync explorer state through url on Base and Figures Explorers (rubenaprikyan)
- Add support to highlight syntax error in Figures Explorer (KaroMourad)
- Fix issue with applying solid stroke styles on stroke badge in table (KaroMourad)
- Fix active runs indicators overlapping issue in LineChart (KaroMourad)
- Add support for text style formatting in the logs tab (VkoHov)
- Fix "`TypeError: check()` keywords must be strings" for `Run.metrics()` method (alberttorosyan)
- Fix run info API call error when tag color/description is None (alberttorosyan)
- Fix remote heartbeat resource cleanup (mihran113)
>>>>>>> 9fbe1d0c

## 3.14.1 Oct 7, 2022

- Fix the current release duplication highlighting issue on the Dashboard page (arsengit)

## 3.14.0 Oct 6, 2022

### Enhancements:

- Move `aim reindex` command under `aim storage` group (mihran113)
- Add the ability to attach/remove tags on the Run Page (roubkar)
- Support dictionary as an argument of `Run.track` (alberttorosyan)
- Display the tags of the run in the tables of the explorers (VkoHov)
- Revamp Figures explorer controls and grouping sections for better onboarding and usability (VkoHov, KaroMourad)
- Replace the spinner loader with a lighter one (VkoHov)
- Add fast.ai integration (tmynn)
- Add command for dangling params cleanup (mihran113)
- Add top and bottom appearance modes to the chart popover (VkoHov)
- Deprecate Python 3.6 (alberttorosyan)
- Add MXNet integration (tmynn)
- Create a Dashboard page to provide a better onboarding experience (arsengit, roubkar, KaroMourad, mihran113)
- Add support for tracking jax device arrays (mihran113)
- Add Optuna integration (tmynn)

### Fixes:

- Fix chart hovering issue occurring when "nan" values are tracked (KaroMourad)
- Use empty dict as default when getting Run params (alberttorosyan)
- Change unit-tests data isolation mechanism (alberttorosyan)
- Adjust the visibility of the run color in tables (VkoHov)
- Fix response headers for remote tracking server (mihran113)
- Fix `TypeError`s in single run page (mihran113)

## 3.13.4 Sep 25, 2022

- Add the ability to disable smoothing explicitly (KaroMourad)
- Virtualize the run params list in the Run page (roubkar)

## 3.13.3 Sep 16, 2022

- Fix request cancellation on `Logs` tab (mihran113)
- Fix the data live update handling in the Logs tab (VkoHov)

## 3.13.2 Sep 10, 2022

- Fix content overlapping issue of x-axis alignment dropdown (KaroMourad)
- Fix the regression line rendering issue on Scatter plot exported image (KaroMourad)

## 3.13.1 Sep 1, 2022

- Add support for querying metrics by last value (mihran113)
- Fix aim reindex command failure (alberttorosyan)
- Fix issue with remote runs re-open (mihran113)
- Deprecate custom set Run.hash values (alberttorosyan)
- Tune mlflow converter run properties (tmynn)
- Fix `AimLogger` deprecation issues related to release of PyTorch Lightning v1.7 (djwessel)

## 3.13.0 Aug 21, 2022

### Enhancements:

- Add Figures Explorer to visualize and compare plotly figures (rubenaprikyan, KaroMourad, arsengit, VkoHov, roubkar)
- Add Base Explorer as core of all explorers (rubenaprikyan, KaroMourad, arsengit, VkoHov, roubkar)
- Add logging for remote resource cleanup and network stability (mihran113)
- Restrict Run.hash to auto-generated values only (alberttorosyan)
- Add ability to compare selected runs from the table (arsengit)
- Notify users about failed/stalled runs (mahnerak, alberttorosyan)
- Add ability to pin metrics in Run Page (mihran113, roubkar)
- Add step for unit tests for nightly releases workflow (mihran113)
- Add Keras-Tuner integration (tmynn)
- Add Weights & Biases to Aim log converter (tmynn)

### Fixes:

- Fix chart exporting issue (KaroMourad)
- Fix aim ui rendering issue on notebooks (rubenaprikyan)
- Fix live update retry to show live data after solving connection problems with the server (rubenaprikyan)
- Fix tensorboard convert while converting tensor (sharathmk99)
- Fix incorrect column keys of metrics in the table grid of the runs dashboard (VkoHov)
- Fix git info collection (mihran113)
- Fix code block content and query copying functionality (arsengit)
- Provide compatibility between plotly and matplotlib (tmynn)
- Warn to use aim.Image if aim.Figure fails (tmynn)

## 3.12.2 Aug 5, 2022

- Fix formatting of empty metric contexts (VkoHov)
- Apply lazy loading on metrics in Run Page (roubkar)

## 3.12.1 Aug 2, 2022

- Loosen version requirements for grpcio (alberttorosyan)
- Fix remote heartbeat-watcher resource cleanup (mihran113)
- Break long metric names into multiple lines in Run Page (roubkar)
- Enable run filtering by metric values (mihran113)
- Fix Cython version to eliminate build errors (mihran113)

## 3.12.0 Jul 22, 2022

### Enhancements:

- Add ability to set axes range manually for line charts on UI (KaroMourad)
- Add more user-friendly querying for dates (mihran113, arsengit)
- Filter redundant tooltip data from URL config state (KaroMourad)
- Improve rendering performance by enhancing table columns virtualization mechanism (roubkar)
- Increase visibility and usability of the Show table diff button (arsengit)
- Add support for tensorboard audios conversion (mihran113)
- Format params keys/paths properly (VkoHov)
- Mention explicitly run params everywhere params is mentioned (VkoHov)
- Add ability to hide a batch of items in explorers (VkoHov)
- Add ability to sort by the last value of the metric in table (VkoHov)
- Preserve active line even if it is dropped out of the filtered area (VkoHov)
- Add run duration property for SDK and queries (mihran113)
- Add client vs server version check for remote tracking server (mihran113)
- Add Remote tracking client heartbeat (mihran113)

### Fixes:

- Tune table sorting icon box overlapping with column box in compact mode (KaroMourad)
- Fix tensorboard log conversion for images (mihran113)
- Check if gradient is None when tracking gradient distributions (kage08)
- Fix displaying non-syntax errors across Aim UI (arsengit)
- Fix queries on remote repos (mihran113)
- Fix interval progress reports for query apis (mihran113)
- Fix query request cancellation errors (mihran113)
- Auto-detect and address inconsistencies in meta and series trees (mahnerak)

## 3.11.2 Jul 8, 2022

### Enhancements:

- Display the error position when getting syntax errors after searching (arsengit)

### Fixes:

- Avoid saving crashed or terminated search requests as the last state on explorers (arsengit)
- Remove the progress bar blinking when searching runs in Runs Explorer (KaroMourad)
- Fix the "matched runs" sentence color style in progress bars (KaroMourad)
- Fix `SyntaxError` handling for python3.10+ (mihran113)
- Fix generic Exceptions handling and adjust HTTPException handling (alberttorosyan)

## 3.11.1 Jun 27, 2022

- Replace base58 encoder with base64 (KaroMourad, VkoHov)
- Fix Notes tab loading issue (arsengit)
- Fix the loading logic of the `monaco editor` across the Aim Ui (arsengit)
- Fix `Table` export functionality in Params and Scatters explorers (arsengit)
- Allow mixing numeric types on a single Sequence (alberttorosyan)

## 3.11.0 Jun 21, 2022

### Enhancements:

- Add `--uds` option for `aim up` command (mihran113)
- Add progress reporting for search APIs and tqdm progress for SDK queries (mihran113)
- Add all the attributes of runs in the grouping popovers (KaroMourad)
- Display progress bar on Explorer pages when searching metadata (KaroMourad)
- Improve the processing speed for tb to aim converter (osoblanco)
- Adjust charts hover attributes position calculation and styles (KaroMourad)
- Improve formatting of numbers by setting maximum precision (KaroMourad)
- Add cloud storage backups to AWS S3 for aim repo runs (karan2801)
- Add LightGBM integration example (gorarakelyan)
- Add descriptive document titles for pages (KaroMourad)
- Implement unit-tests for aim SDK utils (yeghiakoronian)
- Display std.dev/err aggregated values in the table (VkoHov)
- Add `active` state indicator property for `aim.Run` (mihran113)
- Add `active` state indicators on the chart (VkoHov)
- Add ability to edit run name and description of run (VkoHov)
- Show the description in the sidebar of the run overview tab (VkoHov)
- Add all the attributes of run in the tooltip (VkoHov)
- Optimize the initial render time of Aim UI by using more lightweight font-family (arsengit)
- Use monaco editor as the syntax highlighter across the Aim UI (arsengit)
- Add loader to the top of the logs box in the run page (VkoHov)
- Add the date and the duration of run in the header of the single run page (VkoHov)
- Add the name, status and duration of run in the runs table of the tags page (VkoHov)
- Fit long name values in manage columns popover (arsengit)
- Add caching mechanism for sequence queries to optimize query performance (mihran113)
- Use step random hash as a key for metric sequences (alberttorosyan)

### Fixes:

- Fix issue with tensorboard to aim conversion (osoblanco)
- Fix reset zoom history on alignment type change (KaroMourad)
- Fix issue with rendering incorrect data when x-axis aligned by `relative time/epoch` (KaroMourad)
- Fix LineCart axis ticks overlapping issue on log scale (KaroMourad)
- Change zooming default option to multiple (VkoHov)
- Change grouped rows' min and max values names to `Group Min` and `Group Max` (VkoHov)
- Preserve the search input value of the grouping dropdown (VkoHov)
- Change the titles and placeholders in popovers (VkoHov)
- Resolve typing latency issue in the query search input (arsengit)
- Reorder and add non-hideable table columns (arsengit)
- Change the font of the runs navigation popover (VkoHov)
- Keep color persistence state after page reload (VkoHov)
- Resolve content blinking issue after search in the run page (arsengit)
- Fix scroll to bottom on live-update in logs tab (VkoHov)
- Fix timezone issues for activity map (mihran113)
- Fix `aim up` command output when `--port 0` is passed (mihran113)

## 3.10.3 May 31, 2022

- Adjust the content overflowing of the Delete and the Archive modals (VkoHov)
- Resolve issue with redirect in run page (arsengit)

## 3.10.2 May 26, 2022

- Adjust SRP Logs row height calculation (VkoHov)
- Fix issue with live update requests scheduler (rubenaprikyan)
- Fix log capturing crash during run garbage collection (mihran113)
- Fix Pytorch Lightning adapter `finalize` method (mihran113)
- Fix params duplication in dropdowns (VkoHov)
- Skip system params in Explorer pages (alberttorosyan)

## 3.10.1 May 18, 2022

- Resolve issue with rendering run params in the overview tab of SRP (arsengit)
- Fix issue with search query state update (arsengit)

## 3.10.0 May 17, 2022

### Enhancements:

- Add ability to adjust the density of the visible content in tables (roubkar)
- Set `metric.name` as default option for grouping (roubkar)
- Show user-selected params before group config in chart popover (roubkar)
- Optimize stream decoding performance on UI (mahnerak)
- Add support for animated image formats to Aim Image object (devfox-se)
- Add `AimLogger` for Catboost (devfox-se)
- Add `AimCallback` for LightGBM (devfox-se)
- Keep the extents of `HighPlot` axes brush in the state and the URL (VkoHov)
- Integrate `aim` with `cimport`-able `aimrocks` (mahnerak)
- Add `__slots__` to some classes to improve performance (mahnerak)
- Define base abstractions for `Iterator` and `DB` by borrowing from `aimrocks` (mahnerak)
- Use `KeysIterator` and `ValuesIterator` wrappers instead of reimplementing (mahnerak)
- Rename `PrefixView.container` to `PrefixView.parent` (mahnerak)
- Reimplement `absolute_path` (mahnerak)
- Cython bindings for `PrefixView`, `TreeView`, `Container`, `ArrayView` (mahnerak)
- Add ability to track and visualize stdout/stderr (mihran113, VkoHov)
- Fix `AimLogger` deprecation issues related to release of PyTorch Lightning v1.5 (arnauddhaene)
- Enable better autocomplete experience with monaco editor (arsengit)
- Pre-loading and caching necessary resources, add pre-loader animation to Aim UI (arsengit)

### Fixes:

- Remove hard-coded installation of pre-requirements (mahnerak)
- Remove duplicate code from `TreeView` and `Container` methods (mahnerak)
- Fix issue with filtering metrics values in single run page (KaroMourad)

## 3.9.4 May 12, 2022

- Fix run remote tracking queue cleanup (mihran113)
- Fix HF callback before training access (mihran113)
- Fix compatibility with Jinja 3.1 (devfox-se)

## 3.9.3 May 10, 2022

- Fix affecting stroke types after changing color persistence (KaroMourad)

## 3.9.2 Apr 29, 2022

- Move aim_ui package data to separate directory (devfox-se)

## 3.9.1 Apr 29, 2022

- Move aim_ui package data to separate directory (devfox-se)

## 3.9.0 Apr 29, 2022

### Enhancements:

- Add `Notes Tab` to single run page (arsengit)
- Add the run name to the batch delete and the batch archive modals (VkoHov)
- Increase the scalability of rendering lines in charts (KaroMourad)
- Increase live update requests delay to prevent performance issues (rubenaprikyan)
- Change font-family to monospace in the Table component (arsengit)
- Add info massage for single value sliders (VkoHov)
- Add `--log-level` argument for aim up/server commands (mihran113)
- Add notes backend api interface (devfox-se)
- Fix type hints in `Repo` class (uduse)

### Fixes:

- Fix LineChart y-dimension margin calculation (KaroMourad)
- Fix HighPlot lines partially rendering issue (KaroMourad)
- Fix HighPlot axis ticks overlapping issue (KaroMourad)
- Fix sorting Params/Scatters explorer axis ticks (KaroMourad)
- Fix compatibility with pytorch-lightning v1.6.0 (mihran113)
- Fix the image's original size cropping (VkoHov)
- Fix `PATH` related issues for `alembic` and `uvicorn` (mihran113)
- Fix queries for custom object APIs (mihran113)
- Fix chart height updating when resize mode changed (VkoHov)
- Fix HuggingFace callback context capturing (mihran113)
- Fix Params/Scatters explorers' row hiding functionality (VkoHov)
- Fix Profiler logs are saved outside repo directory (devfox-se)

## 3.8.1 Apr 6, 2022

- Encode run hash before including in CSS selectors (Hamik25)
- Fix displaying incorrect metric values for large range scale in LineChart (KaroMourad)
- Fix issue with rendering lines for large range scale in LineChart (KaroMourad)
- Fix issue with URL state sync for bookmarks (roubkar)
- Fix issue with displaying negative param values on Aim UI (roubkar)
- Fix row hiding functionality (roubkar)
- Tune RunOverviewTab container styles (arsengit)
- Update documentations links on UI (rubenaprikyan)
- Fix `RepoIndexManager` run's reference cleanup (mihran113)
- Fix remote run finalization (mihran113)
- Fix issue with fetch on load more (infinite scroll) functionality in Runs Explorer (rubenaprikyan)

## 3.8.0 Mar 26, 2022

### Enhancements:

- Hugging Face adapter refactoring (mihran113)
- Add run description columns to all run specific tables (VkoHov, mihran113)
- Change images rendering optimization default value to smoother (VkoHov)
- Set default steps ordering to desc in single run tabs (VkoHov, devfox-se)
- Add run name to grouping, ordering and run navigation popovers (VkoHov)
- Add ability to apply color scale on columns with numeric values (VkoHov)
- Refactored XGBoost AimCallback (devfox-se)
- Reopenable callbacks for integrations (mihran113)
- Add DVC integration (devfox-se)
- Add API profiler and unified API error response (devfox-se)
- Add API to retrieve N'th step of sequence (devfox-se)

### Fixes:

- Fix issue with calculation of active point on mouse hover in the LineChart (KaroMourad)
- Fix issue with wrong URL caching for Explorer pages (roubkar)
- Fix issue with focusing on the chart active point while moving the cursor (KaroMourad)
- Fix the image full view toggle icon visibility if the image has a white background (VkoHov)
- Fix scroll to the end of the audio tab (VkoHov)
- Add scrollbar to image full view mode content (VkoHov)
- Fix issues with run name/description not being set (mihran113)
- Fix issue with run single page tabs result caching (mihran113)
- Fix git system param tracking (devfox-se)
- Fix runs manual closing (mihran113)
- Fix Docker image creation step in packaging workflow (alberttorosyan)
- Fix Jinja2 template rendering with starlette==0.14.2 (alberttorosyan)

## 3.7.5 Mar 18, 2022

- Add request aborting functionality in single run page tabs (arsengit)
- Render plotly figures properly in single run page (arsengit)

## 3.7.4 Mar 15, 2022

- Fix density min and max validation calculation (VkoHov)

## 3.7.3 Mar 14, 2022

- Add missing names for dynamically imported files in single run page (arsengit)

## 3.7.2 Mar 10, 2022

- Fix issue with rendering UI re keeping long URL (KaroMourad)
- Split code in the single run page to optimize chunk size (arsengit)

## 3.7.1 Mar 10, 2022

- Fix metric queries with epoch=None (alberttorosyan)

## 3.7.0 Mar 9, 2022

### Enhancements:

- Add Run overview tab in run single page (arsengit, VkoHov, KaroMourad, rubenaprikyan)
- Custom max message size for Aim Remote tracking (alberttorosyan)
- Docker images for aim up/server (alberttorosyan)
- TF/Keras adapters refactoring (mihran113)
- Remote tracking client-side retry logic (aramaim)
- Add record_density to initial get-batch request for figures (VkoHov)

### Fixes:

- Fix rendering new lines in texts visualizer (arsengit)

## 3.6.3 Mar 4, 2022

- Fix UI rendering issue on colab (rubenaprikyan)

## 3.6.2 Mar 2, 2022

- Fix chart interactions issue in the Single Run Page Metrics tab (roubkar)
- Fix `resolve_objects` in remote tracking client subtree (alberttorosyan)
- Reject `0` as step/record count (alberttorosyan, VkoHov)
- Fix error on mlflow conversion by experiment id (devfox-se)

## 3.6.1 Feb 25, 2022

- Fix issue with aligning x-axis by custom metric (KaroMourad)
- Add `__AIM_PROXY_URL__` env variable to see full proxy url when running `aim up` command(rubenaprikyan)
- Add `--proxy-url` argument to notebook extension's `%aim up` to render UI correctly if there is a proxy server (rubenaprikyan)
- Add SageMaker integration, `jupyter-server-proxy` s bug-fix script (rubenaprikyan, mahnerak)
- Fix animation support in Plotly visualization and figure loading performance (Hamik25, mihran113)
- Display `None` values in group config column (VkoHov, Hamik25)
- Fix rendering issue on `Select` form search suggestions list (arsengit)
- Fix PL.AimLogger save_dir AttributeError (GeeeekExplorer)
- Remove `__example_type__` substring from param name (VkoHov)

## 3.6.0 Feb 22 2022

### Enhancements:

- Sort params columns in alphabetical order (arsengit)
- Add illustrations for indicating explorer search states (arsengit)
- Ability to export chart as image (KaroMourad)
- Ability to group by metric.context (VkoHov)
- Tune manage columns items highlighting styles (VkoHov)
- Set active style on table actions popover buttons with applied changes (arsengit)
- Unification of Run Custom Object APIs (alberttorosyan, VkoHov)
- Aim repo runs data automatic indexing (alberttorosyan)
- Pytorch Lightning adapter refactoring (mihran113)
- Add Pytorch Ignite integration (mihran113)
- Add wildcard support for `aim runs` subcommands (mihran113)
- Add MLflow logs conversion command (devfox-se)
- Add CustomObject implementation for `hub.dataset` (alberttorosyan)

### Fixes:

- Fix live updated data loss after triggering endless scroll (VkoHov)
- Fix system metric columns pinning functionality and grouping column order (arsengit)
- Fix system metrics search in manage columns popover (VkoHov)
- Fix queries on remote repos (mihran113)
- Fix incorrect boolean value formatting (VkoHov)

## 3.5.4 Feb 15 2022

- Fix batch archive functionality (VkoHov)
- Add repo lock/release feature (devfox-se)

## 3.5.3 Feb 11 2022

- Fix rendering issue in runs explorer page (arsengit)

## 3.5.2 Feb 10 2022

- Fix issue with displaying current day activity cell on week's first day (rubenaprikyan)
- Fix issue with filtering options while typing in input of autocomplete in Tooltip and Grouping popovers (rubenaprikyan)

## 3.5.1 Feb 4 2022

- Fix folder creation when tracking with remote tracker (aramaim)

## 3.5.0 Feb 3 2022

### Enhancements:

- Ability to hide system metrics from table (arsengit)
- Add input validations to range selectors (Hamik25)
- Improve media panel rendering performance on hovering over images (KaroMourad)
- Add ability to parse and import TensorFlow events into aim (devfox-se)
- Add system parameter logging: CLI, Env, Executable, Git, Installed packages (devfox-se)
- Convert nested non-native objects (e.g. OmegaConf config instance) upon storing (devfox-se)
- Add cli subcommands cp and mv for aim runs command (mihran113)
- Add handler for matplotlib figures in Image and Figure custom objects (devfox-se)
- Improve highlighting of table focused/hovered/selected row (VkoHov)

### Fixes:

- Fix stalled runs deletion (mihran113)
- Fix background transparency in colab when using dark mode of system (rubenaprikyan)
- Fix Grouping and Tooltip popovers states' resetting issue when live-update is on (rubenaprikyan)
- Fix table column's sort functionality issue in Params and Scatters Explorers (rubenaprikyan)

## 3.4.1 Jan 23 2022

- Fix issue with displaying experiment name in Images Explorer table (VkoHov)

## 3.4.0 Jan 22 2022

- Add ability to apply group stacking on media elements list (KaroMourad)
- Add ability to apply sorting by run creation_time on table rows (roubkar)
- Add ability to filter texts table with keyword matching (roubkar, rubenaprikyan)
- Add ability to delete run from settings tab (Hamik25)
- Enhance controls states of explorer pages (arsengit)
- Add --repo, --host arguments support for notebook extension (VkoHov, rubenaprikyan)
- Add trendline options to ScatterPlot (roubkar)
- Add ability to display images in original size and align by width (arsengit)
- Add version, docs and slack links to sidebar (arsengit)
- Enhance AudioPlayer component (arsengit)
- Recover active tab in run details page after reload (roubkar)
- Add ability to archive or delete runs with batches (VkoHov)
- Remote tracking server [experimental] (alberttorosyan, mihran113, aramaim)
- Add ability to change media elements order (VkoHov)
- Add ability to hard delete runs (alberttorosyan)
- Lossy format support for aim.Image (devfox-se)
- Timezone issues fix for creation and end times (mihran113)

## 3.3.5 Jan 14 2022

- Add non-strict write mode to replace not-yet-supported types with their
  string representations. (mahnerak)
- Log pytorch_lightning hyperparameters in non-strict mode. (mahnerak)

## 3.3.4 Jan 10 2022

- Fix issue with WAL files flushing (alberttorosyan)
- Support for omegaconf configs in pytorch_lightning adapter (devfox-se)

## 3.3.3 Dec 24 2021

- Fix issue with showing range panel in Images Explorer (roubkar)

## 3.3.2 Dec 20 2021

- Fix issue with not providing point density value to live-update query (rubenaprikyan)

## 3.3.1 Dec 18 2021

- Fix getValue function to show correct chart title data (KaroMourad)

## 3.3.0 Dec 17 2021

- Add ability to track and explore audios in run detail page (arsengit, VkoHov, devfox-se)
- Add ability to track and visualize texts (mihran113, roubkar)
- Fix boolean values encoding (mahnerak)
- Add Scatter Explorer to visualize correlations between metric last value and hyperparameter (KaroMourad)
- Add ability to track and visualize plotly objects (devfox-se, Hamik25, rubenaprikyan)
- Add ability to query distributions by step range and density (VkoHov, rubenaprikyan)
- Add colab notebook support (mihran113, rubenaprikyan)
- Implement images visualization tab in run detail page (VkoHov, KaroMourad)
- Add custom URL prefix support (mihran113, Hamik25, roubkar)
- Enhance metric selection dropdowns to see lists in alphabetical order (rubenaprikyan)

## 3.2.2 Dec 10 2021

- Fix Run finalization index timeout issue (alberttorosyan)

## 3.2.1 Dec 8 2021

- Add ability to provide custom base path for API (mihran113, roubkar)
- Fix table groups column default order (arsengit)
- Fix table panel height issue in runs explorer page (arsengit)

## 3.2.0 Dec 3 2021

- Add ability to cancel pending request (roubkar, arsengit)
- Add support for secure protocol for API calls (mihran113, roubkar)
- Implement image full size view (VkoHov)
- Add ability to manipulate with image size and rendering type (arsengit)
- Enhance Table column for selected grouping config options (arsengit)
- Implement suggestions list for AimQL search (arsengit, rubenaprikyan)
- Add ability to track and visualize distributions (mihran113, rubenaprikyan)
- Add notebook extension, magic functions (rubenaprikyan)

## 3.1.1 Nov 25 2021

- Apply default ordering on images set (VkoHov)
- Ability to show image data in a tooltip on hover (KaroMourad)
- Support of Image input additional data sources (alberttorosyan)
- Ability to export run props as pandas dataframe (gorarakelyan)
- Slice image sequence by index for the given steps range (alberttorosyan)
- Improve Images Explorer rendering performance through better images list virtualization (roubkar)

## 3.1.0 Nov 20 2021

- Add ability to explore tracked images (VkoHov)
- Improve rendering performance by virtualizing table columns (roubkar)
- Add ability to apply grouping by higher level param key (roubkar)
- Add ability to specify repository path during `aim init` via `--repo` argument (rubenaprikyan)

## 3.0.7 Nov 17 2021

- Fix for missing metrics when numpy.float64 values tracked (alberttorosyan)

## 3.0.6 Nov 9 2021

- Fix for blocking container optimization for in progress runs (alberttorosyan)

## 3.0.5 Nov 9 2021

- Add tqdm package in setup.py required section (mihran113)

## 3.0.4 Nov 8 2021

- Switch to aimrocks 0.0.10 - exposes data flushing interface (mihran113)
- Optimize stored data when runs finalized (mihran113)
- Update `aim reindex` command to run storage optimizations (alberttorosyan)
- Storage partial optimizations on metric/run queries (alberttorosyan)

## 3.0.3 Nov 4 2021

- Bump sqlalchemy version to 1.4.1 (alberttorosyan)

## 3.0.2 Oct 27 2021

- Switch to aimrocks 0.0.9 - built on rocksdb 6.25.3 (alberttorosyan)
- Remove grouping select options from Params app config (VkoHov)
- Sort metrics data in ascending order for X-axis (KaroMourad)

## 3.0.1 Oct 22 2021

- Check telemetry_enabled option on segment initialization (VkoHov)
- Draw LineChart Y-axis (horizontal) tick lines on zooming (KaroMourad)
- Sort select options/params based on input value (roubkar)
- Fix query construction issue for multiple context items (roubkar)
- Fix issue with making API call from Web Worker (VkoHov)

## 3.0.0 Oct 21 2021

- Completely revamped UI:

  - Runs, metrics and params explorers
  - Bookmarks, Tags, Homepage
  - New UI works smooth with ~500 metrics displayed at the same time with full Aim table interactions

- Completely revamped storage:
  - 10x faster embedded storage based on Rocksdb
  - Average run query execution time on ~2000 runs: 0.784s
  - Average metrics query execution time on ~2000 runs with 6000 metrics: 1.552s

## 2.7.1 Jun 30 2021

- Fix bookmark navigation issue (roubkar)
- Empty metric select on X-axis alignment property change (roubkar)

## 2.7.0 Jun 23 2021

- Add ability to export table data as CSV (KaroMourad)
- Add ability to bookmark explore screen state (roubkar)
- Add dashboards and apps API (mihran113)

## 2.6.0 Jun 12 2021

- Resolve namedtuple python 3.5 incompatibility (gorarakelyan)
- Add ability to align X-axis by a metric (mihran113, roubkar)
- Add tooltip popover for the chart hover state (roubkar)

## 2.5.0 May 27 2021

- Set gunicorn timeouts (mihran113)
- Remove redundant deserialize method (gorarakelyan)
- Move the Flask server to main repo to support 'docker'less UI (mihran113)

## 2.4.0 May 13 2021

- Bump up Aim UI to v1.6.0 (gorarakelyan)
- Add xgboost integration (khazhak)
- Update keras adapter interface (khazhak)
- Convert tensors to python numbers (gorarakelyan)

## 2.3.0 Apr 10 2021

- Bump up Aim UI to v1.5.0 (gorarakelyan)
- Set default interval of sys tracking to 10 seconds (gorarakelyan)
- Add ability to track system metrics (gorarakelyan)

## 2.2.1 Mar 31 2021

- Bump up Aim UI to v1.4.1 (gorarakelyan)

## 2.2.0 Mar 24 2021

- Bump up Aim UI to v1.4.0 (gorarakelyan)
- Add Hugging Face integration (Khazhak)
- Reorganize documentation (Tatevv)

## 2.1.6 Feb 26 2021

- Add ability to opt out telemetry (gorarakelyan)
- Remove experiment name from config file when calling repo.remove_branch method (gorarakelyan)

## 2.1.5 Jan 7 2021

- Handle NaN or infinite floats passed to artifacts (gorarakelyan)

## 2.1.4 Dec 2 2020

- Add ability to specify session run hash (gorarakelyan)
- Initialize repo if it was empty when opening session (gorarakelyan)
- Add validation of map artifact parameters (gorarakelyan)

## 2.1.3 Nov 24 2020

- Support comparison of list type contexts (gorarakelyan)

## 2.1.2 Nov 24 2020

- Fix empty contexts comparison issue (gorarakelyan)

## 2.1.1 Nov 22 2020

- Return only selected params in SelectResult (gorarakelyan)

## 2.1.0 Nov 19 2020

- Add AimRepo select method (gorarakelyan)
- Implement SelectResult class (gorarakelyan)

## 2.0.27 Nov 13 2020

- Fix issue with artifact step initializer (gorarakelyan)

## 2.0.26 Nov 10 2020

- Add `block_termination` argument to aim.Session (gorarakelyan)
- Convert infinity parameter to string in artifacts (gorarakelyan)

## 2.0.25 Nov 9 2020

- Reconstruct run metadata file when running close command (gorarakelyan)

## 2.0.24 Nov 8 2020

- Add SIGTERM signal handler (gorarakelyan)
- Run `track` function in a parallel thread (gorarakelyan)
- Add SDK session flush method (gorarakelyan)
- Flush aggregated metrics at a given frequency (gorarakelyan)
- Update run metadata file only on artifacts update (gorarakelyan)

## 2.0.23 Nov 5 2020

- Make experiment name argument required in SDK close command (gorarakelyan)

## 2.0.22 Nov 5 2020

- Add SDK `close` method to close dangling experiments (gorarakelyan)

## 2.0.21 Nov 1 2020

- Resolve compatibility issues with python 3.5.0 (gorarakelyan)

## 2.0.20 Oct 26 2020

- Enable pypi aim package name (gorarakelyan)

## 2.0.19 Oct 25 2020

- Add PyTorch Lightning logger (gorarakelyan)
- Add TensorFlow v1 and v2 keras callbacks support (gorarakelyan)

## 2.0.18 Oct 7 2020

- Add ability to run Aim UI in detached mode (gorarakelyan)
- Add ability to specify repo path when running Aim UI (gorarakelyan)

## 2.0.17 Oct 5 2020

- Rename `AimDE` to `Aim UI` (gorarakelyan)

## 2.0.16 Oct 2 2020

- Add ability to specify host when running AimDE (gorarakelyan)
- Disable `AimContainerCommandManager` (gorarakelyan)
- Remove `aimde` command entry point (gorarakelyan)
- Remove `de` prefix from development environment management commands (gorarakelyan)

## 2.0.15 Sep 21 2020

- Set Map artifact default namespace (gorarakelyan)

## 2.0.14 Sep 21 2020

- Set Metric hashable context to None if no kwarg is passed (gorarakelyan)

## 2.0.13 Sep 21 2020

- Add ability to query runs by metric value (gorarakelyan)
- Add ability to query runs via SDK (gorarakelyan)

## 2.0.12 Sep 12 2020

- Update Session to handle exceptions gracefully (gorarakelyan)

## 2.0.11 Sep 11 2020

- Add alias to keras adapter (gorarakelyan)

## 2.0.10 Sep 10 2020

- Show progress bar when pulling AimDE image (gorarakelyan)

## 2.0.9 Sep 10 2020

- Add ability to start multiple sessions (gorarakelyan)
- Add Aim adapter for keras (gorarakelyan)

## 2.0.8 Aug 26 2020

- Set SDK to select only unarchived runs by default (gorarakelyan)
- Add ability to archive/unarchive runs (gorarakelyan)
- Enable search by run attributes (gorarakelyan)
- Add `is not` keyword to AimQL (gorarakelyan)

## 2.0.7 Aug 21 2020

- Validate Artifact values before storing (gorarakelyan)
- Add sessions to SDK (gorarakelyan)

## 2.0.6 Aug 13 2020

- Add ability to retrieve metrics and traces from repo (gorarakelyan)
- Add SDK `select` method to select runs and artifacts (gorarakelyan)
- Implement search query language (gorarakelyan)

## 2.0.5 Jul 18 2020

- Fix issue with PyPI reStructuredText format compatibility (gorarakelyan)

## 2.0.4 Jul 18 2020

- Add ability to attach tf.summary logs to AimDE (gorarakelyan)

## 2.0.3 Jul 8 2020

- Pass project path to development environment container (gorarakelyan)

## 2.0.2 Jul 7 2020

- Make `epoch` argument optional for `Metric` artifact (gorarakelyan)
- Add ability to automatically commit runs after exit (gorarakelyan)
- Add `aim up` shortcut for running development environment (gorarakelyan)
- Remove first required argument(artifact name) from sdk track function (gorarakelyan)
- Add general dictionary artifact for tracking `key: value` parameters (gorarakelyan)

## 2.0.1 Jun 24 2020

- Fix inconsistent DE naming (gorarakelyan)

## 2.0.0 Jun 18 2020

- Tidy up aim and remove some artifacts (gorarakelyan)
- Update AimContainerCMD to open connection on custom port (gorarakelyan)
- Save passed process uuid to commit configs (gorarakelyan)
- Ability to query processes (gorarakelyan)
- Execute process and store logs into a commit of specific experiment (gorarakelyan)
- Kill running process and its children recursively (gorarakelyan)
- Keep executed processes for monitoring and management (gorarakelyan)
- Add container command handler to exec commands on the host (gorarakelyan)
- Refactor Text artifact to store sentences using protobuf and aimrecords (jamesj-jiao)
- Add ability to pass aim board port as an argument (gorarakelyan)

## 1.2.17 May 8 2020

- Add config command (gorarakelyan)
- Tune artifacts: images, metric_groups, params (gorarakelyan)

## 1.2.16 Apr 29 2020

- Add ability to pass numpy array as a segmentation mask (gorarakelyan)

## 1.2.15 Apr 29 2020

- Add basic image list tracking (gorarakelyan)

## 1.2.14 Apr 27 2020

- Optimize segmentation tracking insight to load faster (gorarakelyan)

## 1.2.13 Apr 25 2020

- Remove GitHub security alert (gorarakelyan)
- Add image semantic segmentation tracking (gorarakelyan)

## 1.2.12 Apr 20 2020

- Add missing init file for aim.artifacts.proto (@mike1808)

## 1.2.11 Apr 16 2020

- Make epoch property optional for Metric (gorarakelyan)

## 1.2.10 Apr 16 2020

- Serialize and store `Metric` records using protobuf and aimrecords (gorarakelyan)
- Create RecordWriter factory which handles artifact records saving (gorarakelyan)
- Extract artifact serialization to ArtifactWriter (mike1808)

## 1.2.9 Mar 16 2020

- Alert prerequisites installation message for running board (gorarakelyan)

## 1.2.8 Mar 15 2020

- Update profiler interface for keras (gorarakelyan)

## 1.2.7 Mar 14 2020

- Add board pull command (gorarakelyan)
- Change board ports to 43800,1,2 (gorarakelyan)
- Add ability to profile graph output nodes (gorarakelyan)
- Remove issue with autograd inside while loop (gorarakelyan)
- Add aim board development mode (gorarakelyan)
- Update board name hash algorithm to md5 (gorarakelyan)
- Add board CLI commands: up, down and upgrade (gorarakelyan)
- Add ability to tag version as a release candidate (gorarakelyan)

## 1.2.6 Feb 28 2020

- Add learning rate update tracking (gorarakelyan)

## 1.2.5 Feb 25 2020

- Add autocommit feature to push command: `aim push -c [-m <msg>]` (gorarakelyan)
- Add cli status command to list branch uncommitted artifacts (gorarakelyan)
- Add an ability to aggregate duplicated nodes within a loop (gorarakelyan)
- Remove gradient break issue when profiling output nodes (gorarakelyan)

## 1.2.4 Feb 20 2020

- Enable profiler to track nodes inside loops (gorarakelyan)
- Ability to disable profiler for evaluation or inference (gorarakelyan)

## 1.2.3 Feb 13 2020

- Set minimum required python version to 3.5.2 (gorarakelyan)

## 1.2.2 Feb 13 2020

- Downgrade required python version (gorarakelyan)

## 1.2.1 Feb 13 2020

- Edit README.md to pass reStructuredText validation on pypi (gorarakelyan)

## 1.2.0 Feb 13 2020

- Make aim CLI directly accessible from main.py (gorarakelyan)
- Add disk space usage tracking (gorarakelyan)
- Add profiler support for Keras (gorarakelyan)
- Add TensorFlow graph nodes profiler (gorarakelyan)
- Add command to run aim live container mounted on aim repo (gorarakelyan)
- Update profiler to track GPU usage (gorarakelyan)
- Add machine resource usage profiler (gorarakelyan)

## 1.1.1 Jan 14 2020

- Remove aim dependencies such as keras, pytorch and etc (gorarakelyan)

## 1.1.0 Jan 12 2020

- Update code diff tracking to be optional (gorarakelyan)
- Add default False value to aim init function (gorarakelyan)
- Update aim repo to correctly identify cwd (gorarakelyan)
- Update push command to commit if msg argument is specified (gorarakelyan)
- Add ability to initialize repo from within the sdk (gorarakelyan)

## 1.0.2 Jan 7 2020

- Remove objects dir from empty .aim branch index (gorarakelyan)

## 1.0.1 Dec 26 2019

- Add cil command to print aim current version (gorarakelyan)

## 1.0.0 Dec 25 2019

- Add aim version number in commit config file (gorarakelyan)
- Update push command to send username and check storage availability (gorarakelyan)
- Add hyper parameters tracking (gorarakelyan)
- Update push command to print shorter file names when pushing to remote (gorarakelyan)
- Update tracking artifacts to be saved in log format (gorarakelyan)
- Add pytorch cuda support to existing sdk artefacts (gorarakelyan)
- Add cli reset command (gorarakelyan)
- Add nested module tracking support to aim sdk (gorarakelyan)
- Add code difference tracking to aim sdk (gorarakelyan)
- Update aim push command to send commits (gorarakelyan)
- Add commit structure implementation (gorarakelyan)
- Add aim commit command synchronized with git commits (gorarakelyan)
- Add version control system factory (gorarakelyan)
- Update all insights example (gorarakelyan)
- Add model gradients tracking (gorarakelyan)
- Add model weights distribution tracking (gorarakelyan)
- Add aim correlation tracking (gorarakelyan)

## 0.2.9 Nov 30 2019

- Update push tolerance when remote origin is invalid (gorarakelyan)

## 0.2.8 Nov 30 2019

- Update aim auth public key search algorithm (gorarakelyan)

## 0.2.7 Nov 14 2019

- Update dependencies torch and torchvision versions (sgevorg)

## 0.2.6 Nov 5 2019

- Update aim track logger (gorarakelyan)

## 0.2.5 Nov 4 2019

- Add branch name validation (gorarakelyan)
- Add single branch push to aim push command (gorarakelyan)

## 0.2.4 Nov 3 2019

- Update aim auth print format (gorarakelyan)
- Update setup.py requirements (gorarakelyan)

## 0.2.3 Nov 3 2019

- Update package requirements (gorarakelyan)

## 0.2.2 Nov 1 2019

- Update package requirements (sgevorg)

## 0.2.1 Nov 1 2019

- Add paramiko to required in setup.py (sgevorg)

## 0.2.0 Nov 1 2019

- Update the repo to prep for open source pypi push (sgevorg)
- Add error and activity logging (sgevorg)
- Add push command robustness (gorarakelyan)
- Add cli auth command (gorarakelyan)
- Add public key authentication (gorarakelyan)
- Update push to send only branches (gorarakelyan)
- Add branching command line interface (gorarakelyan)
- Update skd interface (gorarakelyan)
- Add pytorch examples inside examples directory (gorarakelyan)
- Add model load sdk method (gorarakelyan)
- Add model checkpoint save tests (gorarakelyan)
- Update file sending protocol (gorarakelyan)
- Add model tracking (gorarakelyan)

## 0.1.0 - Sep 23 2019

- Update setup py to build cython extensions (gorarakelyan)
- Update tcp client to send multiple files through one connection (gorarakelyan)
- Update tcp client to send images (gorarakelyan)
- Update sdk track functionality to support multiple metrics (gorarakelyan)
- Update push command for sending repo to a given remote (gorarakelyan)
- Add cli remote commands (gorarakelyan)
- Update cli architecture from single group of commands to multiple groups (gorarakelyan)
- Add testing env first skeleton and versions (sgevorg)
- Add dummy exporting files from .aim-test (sgevorg)
- Add description for Testing Environment (sgevorg)
- Update metadata structure and handling (sgevorg)
- Add support for seq2seq models (sgevorg)
- Update the output of doker image build to be more informative and intuitive (sgevorg)
- Update README.MD with changed Aim messaging (sgevorg)
- Remove setup.cfg file (maybe temporarily) (sgevorg)
- Update the location for docker build template files, move to data/ (sgevorg)
- Update the `docs/cli.md` for aim-deploy docs (sgevorg)
- Add docker deploy `.aim/deploy_temp/<model>` cleanup at the end of the build (sgevorg)
- Add Docker Deploy via `aim-deploy` command (sgevorg)
- Add Docker image generate skeleton (sgevorg)
- Add AimModel.load_mode static function to parse `.aim` files (sgevorg)
- Update exporter to decouple from specifics of exporting and framework (sgevorg)
- Add model export with `.aim` extension (sgevorg)
- Remove pack/unpack of the metadata (sgevorg)
- Add pack/unpack to add metadata to model for engine processing (sgevorg)
- Add aim-deploy command configuration in cli (sgevorg)
- Add basic cli (sgevorg)
- Update setup.py for cli first version (sgevorg)
- Add initial cli specs (sgevorg)
- Add directories: the initial skeleton of the repo (sgevorg)
- Add gitignore, license file and other basics for repo (sgevorg)<|MERGE_RESOLUTION|>--- conflicted
+++ resolved
@@ -1,6 +1,5 @@
 # Changelog
 
-<<<<<<< HEAD
 ## Unreleased
 
 
@@ -9,8 +8,8 @@
 - Implement vertically scalable version of Remote Tracking (mihran113, alberttorosyan)
 - Add epoch tracking for PyTorch Lightning (tmynn)
 - Add PaddlePaddle integration (tmynn)
-
-=======
+- Add Optuna integration (tmynn)
+
 ## 3.14.3 Oct 29, 2022
 
 - Fix search for empty queries in explorers (KaroMourad)
@@ -25,7 +24,6 @@
 - Fix "`TypeError: check()` keywords must be strings" for `Run.metrics()` method (alberttorosyan)
 - Fix run info API call error when tag color/description is None (alberttorosyan)
 - Fix remote heartbeat resource cleanup (mihran113)
->>>>>>> 9fbe1d0c
 
 ## 3.14.1 Oct 7, 2022
 
@@ -48,7 +46,6 @@
 - Add MXNet integration (tmynn)
 - Create a Dashboard page to provide a better onboarding experience (arsengit, roubkar, KaroMourad, mihran113)
 - Add support for tracking jax device arrays (mihran113)
-- Add Optuna integration (tmynn)
 
 ### Fixes:
 
