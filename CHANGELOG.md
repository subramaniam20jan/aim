--- conflicted
+++ resolved
@@ -1,17 +1,15 @@
 # Changelog
 
-<<<<<<< HEAD
 ##Unreleased
 
 ###Fixes 
 
 - Fix system metric columns pinning functionality and grouping column order (arsengit)
-=======
+
 ## 3.5.2 Feb 10 2022
 
 - Fix issue with displaying current day activity cell on week's first day (rubenaprikyan)
 - Fix issue with filtering options while typing in input of autocomplete in Tooltip and Grouping popovers (rubenaprikyan)
->>>>>>> 9bd6b1c9
 
 ## 3.5.1 Feb 4 2022
 
